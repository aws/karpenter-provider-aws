/*
Licensed under the Apache License, Version 2.0 (the "License");
you may not use this file except in compliance with the License.
You may obtain a copy of the License at

    http://www.apache.org/licenses/LICENSE-2.0

Unless required by applicable law or agreed to in writing, software
distributed under the License is distributed on an "AS IS" BASIS,
WITHOUT WARRANTIES OR CONDITIONS OF ANY KIND, either express or implied.
See the License for the specific language governing permissions and
limitations under the License.
*/

package main

import (
	"fmt"

	"k8s.io/apimachinery/pkg/util/runtime"

	"github.com/aws/karpenter/pkg/cloudproviders/aws"
	awscloudprovider "github.com/aws/karpenter/pkg/cloudproviders/aws/cloudprovider"
<<<<<<< HEAD
=======
	awscontext "github.com/aws/karpenter/pkg/cloudproviders/aws/context"
>>>>>>> 0e95a10b
	awscontrollers "github.com/aws/karpenter/pkg/cloudproviders/aws/controllers"
	"github.com/aws/karpenter/pkg/cloudproviders/common/cloudprovider"
	cloudprovidermetrics "github.com/aws/karpenter/pkg/cloudproviders/common/cloudprovider/metrics"
	"github.com/aws/karpenter/pkg/controllers"
	"github.com/aws/karpenter/pkg/controllers/state"
	"github.com/aws/karpenter/pkg/operator"
)

func main() {
<<<<<<< HEAD
	options, manager := operator.NewOptionsWithManagerOrDie()
	awsOptions := aws.NewOptionsOrDie(options.Ctx, cloudprovider.Options{
		ClientSet:     options.Clientset,
		KubeClient:    options.KubeClient,
		EventRecorder: options.BaseEventRecorder,
		StartAsync:    options.StartAsync,
	})
	cloudProvider := cloudprovider.CloudProvider(awscloudprovider.New(options.Ctx, awsOptions))
	if hp, ok := cloudProvider.(operator.HealthCheck); ok {
		utilruntime.Must(manager.AddHealthzCheck("cloud-provider", hp.LivenessProbe))
	}
	cloudProvider = cloudprovidermetrics.Decorate(cloudProvider)

	cluster := state.NewCluster(options.Clock, options.Config, options.KubeClient, cloudProvider)

	var c []operator.Controller
	c = append(c, controllers.GetControllers(options, cluster, cloudProvider)...)
	c = append(c, awscontrollers.GetControllers(options.Ctx, awscontrollers.Options{
		Options:    awsOptions,
		Config:     options.Config,
		Clock:      options.Clock,
		Cluster:    cluster,
		KubeClient: options.KubeClient,
	})...)

	if err := operator.RegisterControllers(options.Ctx,
		manager,
		c...,
	).Start(options.Ctx); err != nil {
=======
	ctx, manager := operator.NewOrDie()
	awsCtx := awscontext.NewOrDie(cloudprovider.Context{
		Context:       ctx,
		Clock:         ctx.Clock,
		ClientSet:     ctx.Clientset,
		KubeClient:    ctx.KubeClient,
		EventRecorder: ctx.BaseEventRecorder,
		StartAsync:    ctx.StartAsync,
	})
	awsCloudProvider := awscloudprovider.New(awsCtx)
	runtime.Must(manager.AddHealthzCheck("cloud-provider", awsCloudProvider.LivenessProbe))
	cloudProvider := cloudprovidermetrics.Decorate(awsCloudProvider)

	cluster := state.NewCluster(ctx.Clock, ctx.Config, ctx.KubeClient, cloudProvider)

	var conts []operator.Controller
	conts = append(conts, controllers.GetControllers(ctx, cluster, cloudProvider)...)
	conts = append(conts, awscontrollers.GetControllers(awsCtx, cluster)...)

	if err := operator.RegisterControllers(ctx,
		manager,
		conts...,
	).Start(ctx); err != nil {
>>>>>>> 0e95a10b
		panic(fmt.Sprintf("Unable to start manager, %s", err))
	}
}<|MERGE_RESOLUTION|>--- conflicted
+++ resolved
@@ -19,12 +19,8 @@
 
 	"k8s.io/apimachinery/pkg/util/runtime"
 
-	"github.com/aws/karpenter/pkg/cloudproviders/aws"
 	awscloudprovider "github.com/aws/karpenter/pkg/cloudproviders/aws/cloudprovider"
-<<<<<<< HEAD
-=======
 	awscontext "github.com/aws/karpenter/pkg/cloudproviders/aws/context"
->>>>>>> 0e95a10b
 	awscontrollers "github.com/aws/karpenter/pkg/cloudproviders/aws/controllers"
 	"github.com/aws/karpenter/pkg/cloudproviders/common/cloudprovider"
 	cloudprovidermetrics "github.com/aws/karpenter/pkg/cloudproviders/common/cloudprovider/metrics"
@@ -34,37 +30,6 @@
 )
 
 func main() {
-<<<<<<< HEAD
-	options, manager := operator.NewOptionsWithManagerOrDie()
-	awsOptions := aws.NewOptionsOrDie(options.Ctx, cloudprovider.Options{
-		ClientSet:     options.Clientset,
-		KubeClient:    options.KubeClient,
-		EventRecorder: options.BaseEventRecorder,
-		StartAsync:    options.StartAsync,
-	})
-	cloudProvider := cloudprovider.CloudProvider(awscloudprovider.New(options.Ctx, awsOptions))
-	if hp, ok := cloudProvider.(operator.HealthCheck); ok {
-		utilruntime.Must(manager.AddHealthzCheck("cloud-provider", hp.LivenessProbe))
-	}
-	cloudProvider = cloudprovidermetrics.Decorate(cloudProvider)
-
-	cluster := state.NewCluster(options.Clock, options.Config, options.KubeClient, cloudProvider)
-
-	var c []operator.Controller
-	c = append(c, controllers.GetControllers(options, cluster, cloudProvider)...)
-	c = append(c, awscontrollers.GetControllers(options.Ctx, awscontrollers.Options{
-		Options:    awsOptions,
-		Config:     options.Config,
-		Clock:      options.Clock,
-		Cluster:    cluster,
-		KubeClient: options.KubeClient,
-	})...)
-
-	if err := operator.RegisterControllers(options.Ctx,
-		manager,
-		c...,
-	).Start(options.Ctx); err != nil {
-=======
 	ctx, manager := operator.NewOrDie()
 	awsCtx := awscontext.NewOrDie(cloudprovider.Context{
 		Context:       ctx,
@@ -88,7 +53,6 @@
 		manager,
 		conts...,
 	).Start(ctx); err != nil {
->>>>>>> 0e95a10b
 		panic(fmt.Sprintf("Unable to start manager, %s", err))
 	}
 }