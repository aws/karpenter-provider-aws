module github.com/aws/karpenter

go 1.21

require (
	github.com/Pallinder/go-randomdata v1.2.0
	github.com/PuerkitoBio/goquery v1.8.1
	github.com/avast/retry-go v3.0.0+incompatible
	github.com/aws/aws-sdk-go v1.45.12
	github.com/aws/karpenter-core v0.30.1-0.20230919163305-847fa5b2e74e
	github.com/aws/karpenter/tools/kompat v0.0.0-20230915222222-abfbf5fa3644
	github.com/imdario/mergo v0.3.16
	github.com/mitchellh/hashstructure/v2 v2.0.2
	github.com/onsi/ginkgo/v2 v2.12.0
	github.com/onsi/gomega v1.27.10
	github.com/patrickmn/go-cache v2.1.0+incompatible
	github.com/pelletier/go-toml/v2 v2.1.0
	github.com/prometheus/client_golang v1.16.0
	github.com/samber/lo v1.38.1
	go.uber.org/multierr v1.11.0
	go.uber.org/zap v1.26.0
	golang.org/x/sync v0.3.0
	golang.org/x/time v0.3.0
	k8s.io/api v0.26.6
	k8s.io/apiextensions-apiserver v0.26.6
	k8s.io/apimachinery v0.26.6
	k8s.io/client-go v0.26.6
	k8s.io/utils v0.0.0-20230209194617-a36077c30491
	knative.dev/pkg v0.0.0-20230712131115-7051d301e7f4
	sigs.k8s.io/controller-runtime v0.14.6
)

require (
	contrib.go.opencensus.io/exporter/ocagent v0.7.1-0.20200907061046-05415f1de66d // indirect
	contrib.go.opencensus.io/exporter/prometheus v0.4.0 // indirect
	github.com/Masterminds/semver/v3 v3.2.1 // indirect
	github.com/andybalholm/cascadia v1.3.1 // indirect
	github.com/beorn7/perks v1.0.1 // indirect
	github.com/blang/semver/v4 v4.0.0 // indirect
	github.com/blendle/zapdriver v1.3.1 // indirect
	github.com/census-instrumentation/opencensus-proto v0.4.1 // indirect
	github.com/cespare/xxhash/v2 v2.2.0 // indirect
	github.com/davecgh/go-spew v1.1.1 // indirect
	github.com/deckarep/golang-set v1.8.0 // indirect
	github.com/emicklei/go-restful/v3 v3.9.0 // indirect
	github.com/evanphx/json-patch v4.12.0+incompatible // indirect
	github.com/evanphx/json-patch/v5 v5.6.0 // indirect
	github.com/fsnotify/fsnotify v1.6.0 // indirect
	github.com/go-kit/log v0.2.1 // indirect
	github.com/go-logfmt/logfmt v0.5.1 // indirect
	github.com/go-logr/logr v1.2.4 // indirect
	github.com/go-logr/zapr v1.2.4 // indirect
	github.com/go-openapi/jsonpointer v0.19.6 // indirect
	github.com/go-openapi/jsonreference v0.20.1 // indirect
	github.com/go-openapi/swag v0.22.3 // indirect
	github.com/go-task/slim-sprig v0.0.0-20230315185526-52ccab3ef572 // indirect
	github.com/gobuffalo/flect v0.2.4 // indirect
	github.com/gogo/protobuf v1.3.2 // indirect
	github.com/golang/groupcache v0.0.0-20210331224755-41bb18bfe9da // indirect
	github.com/golang/protobuf v1.5.3 // indirect
	github.com/google/gnostic v0.5.7-v3refs // indirect
	github.com/google/go-cmp v0.5.9 // indirect
	github.com/google/gofuzz v1.2.0 // indirect
	github.com/google/pprof v0.0.0-20210720184732-4bb14d4b1be1 // indirect
	github.com/google/uuid v1.3.0 // indirect
	github.com/grpc-ecosystem/grpc-gateway/v2 v2.11.3 // indirect
	github.com/hashicorp/golang-lru v0.5.4 // indirect
	github.com/jmespath/go-jmespath v0.4.0 // indirect
	github.com/josharian/intern v1.0.0 // indirect
	github.com/json-iterator/go v1.1.12 // indirect
	github.com/kelseyhightower/envconfig v1.4.0 // indirect
	github.com/mailru/easyjson v0.7.7 // indirect
	github.com/mattn/go-runewidth v0.0.9 // indirect
	github.com/matttproud/golang_protobuf_extensions v1.0.4 // indirect
	github.com/mitchellh/go-homedir v1.1.0 // indirect
	github.com/modern-go/concurrent v0.0.0-20180306012644-bacd9c7ef1dd // indirect
	github.com/modern-go/reflect2 v1.0.2 // indirect
	github.com/munnerz/goautoneg v0.0.0-20191010083416-a7dc8b61c822 // indirect
	github.com/olekukonko/tablewriter v0.0.5 // indirect
	github.com/pkg/errors v0.9.1 // indirect
	github.com/prometheus/client_model v0.4.0 // indirect
	github.com/prometheus/common v0.42.0 // indirect
	github.com/prometheus/procfs v0.10.1 // indirect
	github.com/prometheus/statsd_exporter v0.21.0 // indirect
	github.com/spf13/pflag v1.0.5 // indirect
	go.opencensus.io v0.24.0 // indirect
	go.uber.org/atomic v1.9.0 // indirect
	go.uber.org/automaxprocs v1.4.0 // indirect
	golang.org/x/exp v0.0.0-20220303212507-bbda1eaf7a17 // indirect
<<<<<<< HEAD
	golang.org/x/net v0.13.0 // indirect
=======
	golang.org/x/net v0.14.0 // indirect
>>>>>>> 496b40fd
	golang.org/x/oauth2 v0.8.0 // indirect
	golang.org/x/sys v0.11.0 // indirect
	golang.org/x/term v0.11.0 // indirect
	golang.org/x/text v0.13.0 // indirect
	golang.org/x/tools v0.12.0 // indirect
	gomodules.xyz/jsonpatch/v2 v2.2.0 // indirect
	google.golang.org/api v0.124.0 // indirect
	google.golang.org/appengine v1.6.7 // indirect
	google.golang.org/genproto v0.0.0-20230410155749-daa745c078e1 // indirect
	google.golang.org/grpc v1.55.0 // indirect
	google.golang.org/protobuf v1.30.0 // indirect
	gopkg.in/inf.v0 v0.9.1 // indirect
	gopkg.in/yaml.v2 v2.4.0 // indirect
	gopkg.in/yaml.v3 v3.0.1 // indirect
	k8s.io/cloud-provider v0.26.6 // indirect
	k8s.io/component-base v0.26.6 // indirect
	k8s.io/csi-translation-lib v0.26.6 // indirect
	k8s.io/klog/v2 v2.100.1 // indirect
	k8s.io/kube-openapi v0.0.0-20230501164219-8b0f38b5fd1f // indirect
	sigs.k8s.io/json v0.0.0-20221116044647-bc3834ca7abd // indirect
	sigs.k8s.io/structured-merge-diff/v4 v4.2.3 // indirect
	sigs.k8s.io/yaml v1.3.0 // indirect
)<|MERGE_RESOLUTION|>--- conflicted
+++ resolved
@@ -87,11 +87,7 @@
 	go.uber.org/atomic v1.9.0 // indirect
 	go.uber.org/automaxprocs v1.4.0 // indirect
 	golang.org/x/exp v0.0.0-20220303212507-bbda1eaf7a17 // indirect
-<<<<<<< HEAD
-	golang.org/x/net v0.13.0 // indirect
-=======
 	golang.org/x/net v0.14.0 // indirect
->>>>>>> 496b40fd
 	golang.org/x/oauth2 v0.8.0 // indirect
 	golang.org/x/sys v0.11.0 // indirect
 	golang.org/x/term v0.11.0 // indirect
