module github.com/aws/karpenter-provider-aws

go 1.23.2

require (
	github.com/Pallinder/go-randomdata v1.2.0
	github.com/PuerkitoBio/goquery v1.10.1
	github.com/avast/retry-go v3.0.0+incompatible
	github.com/aws/aws-sdk-go-v2 v1.32.7
	github.com/aws/aws-sdk-go-v2/config v1.28.7
	github.com/aws/aws-sdk-go-v2/feature/ec2/imds v1.16.22
	github.com/aws/aws-sdk-go-v2/service/ec2 v1.198.1
	github.com/aws/aws-sdk-go-v2/service/eks v1.56.0
	github.com/aws/aws-sdk-go-v2/service/fis v1.31.3
	github.com/aws/aws-sdk-go-v2/service/iam v1.38.3
	github.com/aws/aws-sdk-go-v2/service/pricing v1.32.8
	github.com/aws/aws-sdk-go-v2/service/sqs v1.37.4
	github.com/aws/aws-sdk-go-v2/service/ssm v1.56.2
	github.com/aws/aws-sdk-go-v2/service/sts v1.33.3
	github.com/aws/aws-sdk-go-v2/service/timestreamwrite v1.29.9
	github.com/aws/karpenter-provider-aws/tools/kompat v0.0.0-20240410220356-6b868db24881
	github.com/aws/smithy-go v1.22.1
	github.com/awslabs/amazon-eks-ami/nodeadm v0.0.0-20240229193347-cfab22a10647
	github.com/awslabs/operatorpkg v0.0.0-20241205163410-0fff9f28d115
	github.com/go-logr/zapr v1.3.0
	github.com/imdario/mergo v0.3.16
	github.com/jonathan-innis/aws-sdk-go-prometheus v0.1.1
	github.com/mitchellh/hashstructure/v2 v2.0.2
	github.com/onsi/ginkgo/v2 v2.22.2
	github.com/onsi/gomega v1.36.2
	github.com/patrickmn/go-cache v2.1.0+incompatible
	github.com/pelletier/go-toml/v2 v2.2.3
	github.com/prometheus/client_golang v1.20.5
	github.com/samber/lo v1.47.0
	go.uber.org/multierr v1.11.0
	go.uber.org/zap v1.27.0
	golang.org/x/exp v0.0.0-20240719175910-8a7402abbf56
	golang.org/x/sync v0.10.0
	k8s.io/api v0.32.0
	k8s.io/apiextensions-apiserver v0.32.0
	k8s.io/apimachinery v0.32.0
	k8s.io/client-go v0.32.0
	k8s.io/klog/v2 v2.130.1
	k8s.io/utils v0.0.0-20241104100929-3ea5e8cea738
	sigs.k8s.io/controller-runtime v0.19.3
	sigs.k8s.io/karpenter v1.1.2-0.20241220005608-b3fa6ebffc19
	sigs.k8s.io/yaml v1.4.0
)

require (
	github.com/Masterminds/semver/v3 v3.2.1 // indirect
	github.com/andybalholm/cascadia v1.3.3 // indirect
	github.com/aws/aws-sdk-go-v2/credentials v1.17.48 // indirect
	github.com/aws/aws-sdk-go-v2/internal/configsources v1.3.26 // indirect
	github.com/aws/aws-sdk-go-v2/internal/endpoints/v2 v2.6.26 // indirect
	github.com/aws/aws-sdk-go-v2/internal/ini v1.8.1 // indirect
	github.com/aws/aws-sdk-go-v2/service/internal/accept-encoding v1.12.1 // indirect
	github.com/aws/aws-sdk-go-v2/service/internal/endpoint-discovery v1.10.7 // indirect
	github.com/aws/aws-sdk-go-v2/service/internal/presigned-url v1.12.7 // indirect
	github.com/aws/aws-sdk-go-v2/service/sso v1.24.8 // indirect
	github.com/aws/aws-sdk-go-v2/service/ssooidc v1.28.7 // indirect
	github.com/beorn7/perks v1.0.1 // indirect
	github.com/cespare/xxhash/v2 v2.3.0 // indirect
	github.com/davecgh/go-spew v1.1.2-0.20180830191138-d8f796af33cc // indirect
	github.com/emicklei/go-restful/v3 v3.11.0 // indirect
	github.com/evanphx/json-patch v5.7.0+incompatible // indirect
	github.com/evanphx/json-patch/v5 v5.9.0 // indirect
	github.com/fxamacker/cbor/v2 v2.7.0 // indirect
	github.com/go-logr/logr v1.4.2 // indirect
	github.com/go-openapi/jsonpointer v0.21.0 // indirect
	github.com/go-openapi/jsonreference v0.20.2 // indirect
	github.com/go-openapi/swag v0.23.0 // indirect
	github.com/go-task/slim-sprig/v3 v3.0.0 // indirect
	github.com/gogo/protobuf v1.3.2 // indirect
	github.com/golang/protobuf v1.5.4 // indirect
	github.com/google/gnostic-models v0.6.8 // indirect
	github.com/google/go-cmp v0.6.0 // indirect
	github.com/google/gofuzz v1.2.0 // indirect
	github.com/google/pprof v0.0.0-20241210010833-40e02aabc2ad // indirect
	github.com/google/uuid v1.6.0 // indirect
	github.com/inconshreveable/mousetrap v1.1.0 // indirect
	github.com/jmespath/go-jmespath v0.4.0 // indirect
	github.com/josharian/intern v1.0.0 // indirect
	github.com/json-iterator/go v1.1.12 // indirect
	github.com/klauspost/compress v1.17.9 // indirect
	github.com/mailru/easyjson v0.7.7 // indirect
	github.com/mattn/go-runewidth v0.0.15 // indirect
	github.com/mitchellh/go-homedir v1.1.0 // indirect
	github.com/modern-go/concurrent v0.0.0-20180306012644-bacd9c7ef1dd // indirect
	github.com/modern-go/reflect2 v1.0.2 // indirect
	github.com/munnerz/goautoneg v0.0.0-20191010083416-a7dc8b61c822 // indirect
	github.com/olekukonko/tablewriter v0.0.5 // indirect
	github.com/pkg/errors v0.9.1 // indirect
	github.com/prometheus/client_model v0.6.1 // indirect
	github.com/prometheus/common v0.55.0 // indirect
	github.com/prometheus/procfs v0.15.1 // indirect
	github.com/rivo/uniseg v0.4.4 // indirect
	github.com/robfig/cron/v3 v3.0.1 // indirect
	github.com/spf13/cobra v1.8.1 // indirect
	github.com/spf13/pflag v1.0.5 // indirect
	github.com/x448/float16 v0.8.4 // indirect
	golang.org/x/net v0.33.0 // indirect
	golang.org/x/oauth2 v0.23.0 // indirect
<<<<<<< HEAD
	golang.org/x/sys v0.26.0 // indirect
	golang.org/x/term v0.25.0 // indirect
=======
	golang.org/x/sys v0.28.0 // indirect
	golang.org/x/term v0.27.0 // indirect
>>>>>>> 19510a8a
	golang.org/x/text v0.21.0 // indirect
	golang.org/x/time v0.8.0 // indirect
	golang.org/x/tools v0.28.0 // indirect
	gomodules.xyz/jsonpatch/v2 v2.4.0 // indirect
	google.golang.org/protobuf v1.36.1 // indirect
	gopkg.in/evanphx/json-patch.v4 v4.12.0 // indirect
	gopkg.in/inf.v0 v0.9.1 // indirect
	gopkg.in/yaml.v3 v3.0.1 // indirect
	k8s.io/cloud-provider v0.31.3 // indirect
	k8s.io/component-base v0.32.0 // indirect
	k8s.io/csi-translation-lib v0.31.3 // indirect
	k8s.io/kube-openapi v0.0.0-20241105132330-32ad38e42d3f // indirect
	sigs.k8s.io/json v0.0.0-20241010143419-9aa6b5e7a4b3 // indirect
	sigs.k8s.io/structured-merge-diff/v4 v4.4.2 // indirect
)<|MERGE_RESOLUTION|>--- conflicted
+++ resolved
@@ -101,13 +101,8 @@
 	github.com/x448/float16 v0.8.4 // indirect
 	golang.org/x/net v0.33.0 // indirect
 	golang.org/x/oauth2 v0.23.0 // indirect
-<<<<<<< HEAD
-	golang.org/x/sys v0.26.0 // indirect
-	golang.org/x/term v0.25.0 // indirect
-=======
 	golang.org/x/sys v0.28.0 // indirect
 	golang.org/x/term v0.27.0 // indirect
->>>>>>> 19510a8a
 	golang.org/x/text v0.21.0 // indirect
 	golang.org/x/time v0.8.0 // indirect
 	golang.org/x/tools v0.28.0 // indirect
