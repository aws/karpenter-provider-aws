--- conflicted
+++ resolved
@@ -24,7 +24,7 @@
 	"sync"
 	"time"
 
-	sdk "github.com/aws/aws-sdk-go/aws"
+	"github.com/aws/aws-sdk-go/aws"
 	"github.com/aws/aws-sdk-go/service/ec2"
 	"github.com/aws/aws-sdk-go/service/ec2/ec2iface"
 	"github.com/mitchellh/hashstructure/v2"
@@ -35,12 +35,7 @@
 	"knative.dev/pkg/logging"
 	"knative.dev/pkg/ptr"
 
-<<<<<<< HEAD
-	"github.com/aws/karpenter/pkg/cloudproviders/aws"
-
-=======
 	"github.com/aws/karpenter-core/pkg/utils/pretty"
->>>>>>> 0e95a10b
 	"github.com/aws/karpenter/pkg/cloudproviders/aws/apis/v1alpha1"
 	"github.com/aws/karpenter/pkg/cloudproviders/aws/cloudprovider/amifamily"
 	awscontext "github.com/aws/karpenter/pkg/cloudproviders/aws/context"
@@ -73,11 +68,7 @@
 		clientSet:             clientSet,
 		amiFamily:             amiFamily,
 		securityGroupProvider: securityGroupProvider,
-<<<<<<< HEAD
-		cache:                 cache.New(aws.CacheTTL, aws.CacheCleanupInterval),
-=======
 		cache:                 cache.New(awscontext.CacheTTL, awscontext.CacheCleanupInterval),
->>>>>>> 0e95a10b
 		caBundle:              caBundle,
 		cm:                    pretty.NewChangeMonitor(),
 		kubeDNSIP:             kubeDNSIP,
@@ -160,7 +151,7 @@
 	}
 	// Attempt to find an existing LT.
 	output, err := p.ec2api.DescribeLaunchTemplatesWithContext(ctx, &ec2.DescribeLaunchTemplatesInput{
-		LaunchTemplateNames: []*string{sdk.String(name)},
+		LaunchTemplateNames: []*string{aws.String(name)},
 	})
 	// Create LT if one doesn't exist
 	if awserrors.IsNotFound(err) {
@@ -188,15 +179,15 @@
 		return nil, err
 	}
 	output, err := p.ec2api.CreateLaunchTemplateWithContext(ctx, &ec2.CreateLaunchTemplateInput{
-		LaunchTemplateName: sdk.String(launchTemplateName(options)),
+		LaunchTemplateName: aws.String(launchTemplateName(options)),
 		LaunchTemplateData: &ec2.RequestLaunchTemplateData{
 			BlockDeviceMappings: p.blockDeviceMappings(options.BlockDeviceMappings),
 			IamInstanceProfile: &ec2.LaunchTemplateIamInstanceProfileSpecificationRequest{
-				Name: sdk.String(options.InstanceProfile),
-			},
-			SecurityGroupIds: sdk.StringSlice(options.SecurityGroupsIDs),
-			UserData:         sdk.String(userData),
-			ImageId:          sdk.String(options.AMIID),
+				Name: aws.String(options.InstanceProfile),
+			},
+			SecurityGroupIds: aws.StringSlice(options.SecurityGroupsIDs),
+			UserData:         aws.String(userData),
+			ImageId:          aws.String(options.AMIID),
 			MetadataOptions: &ec2.LaunchTemplateInstanceMetadataOptionsRequest{
 				HttpEndpoint:            options.MetadataOptions.HTTPEndpoint,
 				HttpProtocolIpv6:        options.MetadataOptions.HTTPProtocolIPv6,
@@ -204,12 +195,12 @@
 				HttpTokens:              options.MetadataOptions.HTTPTokens,
 			},
 			TagSpecifications: []*ec2.LaunchTemplateTagSpecificationRequest{
-				{ResourceType: sdk.String(ec2.ResourceTypeNetworkInterface), Tags: v1alpha1.MergeTags(ctx, options.Tags)},
+				{ResourceType: aws.String(ec2.ResourceTypeNetworkInterface), Tags: v1alpha1.MergeTags(ctx, options.Tags)},
 			},
 		},
 		TagSpecifications: []*ec2.TagSpecification{
 			{
-				ResourceType: sdk.String(ec2.ResourceTypeLaunchTemplate),
+				ResourceType: aws.String(ec2.ResourceTypeLaunchTemplate),
 				Tags:         v1alpha1.MergeTags(ctx, options.Tags, map[string]string{karpenterManagedTagKey: options.ClusterName}),
 			},
 		},
@@ -250,7 +241,7 @@
 	if quantity == nil {
 		return nil
 	}
-	return sdk.Int64(int64(quantity.AsApproximateFloat64() / math.Pow(2, 30)))
+	return aws.Int64(int64(quantity.AsApproximateFloat64() / math.Pow(2, 30)))
 }
 
 // Invalidate deletes a launch template from cache if it exists
@@ -269,7 +260,7 @@
 	clusterName := injection.GetOptions(ctx).ClusterName
 	logging.FromContext(ctx).Debugf("Hydrating the launch template cache with tags matching \"%s: %s\"", karpenterManagedTagKey, clusterName)
 	if err := p.ec2api.DescribeLaunchTemplatesPagesWithContext(ctx, &ec2.DescribeLaunchTemplatesInput{
-		Filters: []*ec2.Filter{{Name: sdk.String(fmt.Sprintf("tag:%s", karpenterManagedTagKey)), Values: []*string{sdk.String(clusterName)}}},
+		Filters: []*ec2.Filter{{Name: aws.String(fmt.Sprintf("tag:%s", karpenterManagedTagKey)), Values: []*string{aws.String(clusterName)}}},
 	}, func(output *ec2.DescribeLaunchTemplatesOutput, _ bool) bool {
 		for _, lt := range output.LaunchTemplates {
 			p.cache.SetDefault(*lt.LaunchTemplateName, lt)
@@ -298,15 +289,11 @@
 		}
 		logging.FromContext(ctx).Debugf("Deleted launch template %v (%v)", aws.StringValue(launchTemplate.LaunchTemplateName), aws.StringValue(launchTemplate.LaunchTemplateId))
 	}
-<<<<<<< HEAD
-	p.logger.Debugf("Deleted launch template %v (%v)", sdk.StringValue(launchTemplate.LaunchTemplateName), sdk.StringValue(launchTemplate.LaunchTemplateId))
-=======
->>>>>>> 0e95a10b
 }
 
 func (p *LaunchTemplateProvider) getInstanceProfile(ctx context.Context, provider *v1alpha1.AWS) (string, error) {
 	if provider.InstanceProfile != nil {
-		return sdk.StringValue(provider.InstanceProfile), nil
+		return aws.StringValue(provider.InstanceProfile), nil
 	}
 	defaultProfile := injection.GetOptions(ctx).AWSDefaultInstanceProfile
 	if defaultProfile == "" {
