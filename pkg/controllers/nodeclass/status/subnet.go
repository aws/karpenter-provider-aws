/*
Licensed under the Apache License, Version 2.0 (the "License");
you may not use this file except in compliance with the License.
You may obtain a copy of the License at

    http://www.apache.org/licenses/LICENSE-2.0

Unless required by applicable law or agreed to in writing, software
distributed under the License is distributed on an "AS IS" BASIS,
WITHOUT WARRANTIES OR CONDITIONS OF ANY KIND, either express or implied.
See the License for the specific language governing permissions and
limitations under the License.
*/

package status

import (
	"context"
	"fmt"
	"sort"
	"time"

	"github.com/aws/aws-sdk-go/service/ec2"
	"github.com/samber/lo"
	"sigs.k8s.io/controller-runtime/pkg/reconcile"

	v1 "github.com/aws/karpenter-provider-aws/pkg/apis/v1"
	"github.com/aws/karpenter-provider-aws/pkg/providers/subnet"
)

type Subnet struct {
	subnetProvider subnet.Provider
}

func (s *Subnet) Reconcile(ctx context.Context, nodeClass *v1.EC2NodeClass) (reconcile.Result, error) {
	subnets, err := s.subnetProvider.List(ctx, nodeClass)
	if err != nil {
		return reconcile.Result{}, fmt.Errorf("getting subnets, %w", err)
	}
	if len(subnets) == 0 {
		nodeClass.Status.Subnets = nil
<<<<<<< HEAD
		nodeClass.StatusConditions().SetFalse(v1beta1.ConditionTypeSubnetsReady, "SubnetsNotFound", "SubnetSelector did not match any Subnets")
=======
		nodeClass.StatusConditions().SetFalse(v1.ConditionTypeSubnetsReady, "SubnetsNotFound", "SubnetSelector did not match any Subnets")
>>>>>>> 6601d90a
		return reconcile.Result{}, nil
	}
	sort.Slice(subnets, func(i, j int) bool {
		if int(*subnets[i].AvailableIpAddressCount) != int(*subnets[j].AvailableIpAddressCount) {
			return int(*subnets[i].AvailableIpAddressCount) > int(*subnets[j].AvailableIpAddressCount)
		}
		return *subnets[i].SubnetId < *subnets[j].SubnetId
	})
	nodeClass.Status.Subnets = lo.Map(subnets, func(ec2subnet *ec2.Subnet, _ int) v1.Subnet {
		return v1.Subnet{
			ID:     *ec2subnet.SubnetId,
			Zone:   *ec2subnet.AvailabilityZone,
			ZoneID: *ec2subnet.AvailabilityZoneId,
		}
	})
<<<<<<< HEAD
	nodeClass.StatusConditions().SetTrue(v1beta1.ConditionTypeSubnetsReady)
=======
	nodeClass.StatusConditions().SetTrue(v1.ConditionTypeSubnetsReady)
>>>>>>> 6601d90a
	return reconcile.Result{RequeueAfter: time.Minute}, nil
}<|MERGE_RESOLUTION|>--- conflicted
+++ resolved
@@ -39,11 +39,7 @@
 	}
 	if len(subnets) == 0 {
 		nodeClass.Status.Subnets = nil
-<<<<<<< HEAD
-		nodeClass.StatusConditions().SetFalse(v1beta1.ConditionTypeSubnetsReady, "SubnetsNotFound", "SubnetSelector did not match any Subnets")
-=======
 		nodeClass.StatusConditions().SetFalse(v1.ConditionTypeSubnetsReady, "SubnetsNotFound", "SubnetSelector did not match any Subnets")
->>>>>>> 6601d90a
 		return reconcile.Result{}, nil
 	}
 	sort.Slice(subnets, func(i, j int) bool {
@@ -59,10 +55,6 @@
 			ZoneID: *ec2subnet.AvailabilityZoneId,
 		}
 	})
-<<<<<<< HEAD
-	nodeClass.StatusConditions().SetTrue(v1beta1.ConditionTypeSubnetsReady)
-=======
 	nodeClass.StatusConditions().SetTrue(v1.ConditionTypeSubnetsReady)
->>>>>>> 6601d90a
 	return reconcile.Result{RequeueAfter: time.Minute}, nil
 }