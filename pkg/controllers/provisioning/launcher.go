--- conflicted
+++ resolved
@@ -122,7 +122,6 @@
 	return nil
 }
 
-<<<<<<< HEAD
 func (l *Launcher) updateState(ctx context.Context, provisioner *v1alpha5.Provisioner) (*v1alpha5.Provisioner, error) {
 	provisionerCopy := &v1alpha5.Provisioner{}
 	if err := l.KubeClient.Get(ctx, types.NamespacedName{Name: provisioner.Name, Namespace: provisioner.Namespace}, provisionerCopy); err != nil {
@@ -131,10 +130,7 @@
 	return provisionerCopy, nil
 }
 
-var bindTimeHistogram = prometheus.NewHistogram(
-=======
 var bindTimeHistogram = prometheus.NewHistogramVec(
->>>>>>> 14cafd91
 	prometheus.HistogramOpts{
 		Namespace: metrics.Namespace,
 		Subsystem: "allocation_controller",
