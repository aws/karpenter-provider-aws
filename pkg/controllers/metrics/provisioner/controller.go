--- conflicted
+++ resolved
@@ -113,17 +113,10 @@
 		}
 		return reconcile.Result{}, err
 	}
-<<<<<<< HEAD
-	if err := c.record(ctx, provisioner); err != nil {
-		logging.FromContext(ctx).Errorf("Failed to update gauges: %s", err)
-		return reconcile.Result{}, err
-	}
+
+	c.record(ctx, provisioner)
 	// periodically update our metrics per provisioner even if nothing has changed
 	return reconcile.Result{RequeueAfter: 5 * time.Minute}, nil
-=======
-	c.record(ctx, provisioner)
-	return reconcile.Result{}, nil
->>>>>>> df4fdbd8
 }
 
 func (c *Controller) Register(ctx context.Context, m manager.Manager) error {
@@ -152,20 +145,14 @@
 	return metricLabels
 }
 
-<<<<<<< HEAD
-func (c *Controller) record(ctx context.Context, provisioner *v1alpha5.Provisioner) error {
+func (c *Controller) record(ctx context.Context, provisioner *v1alpha5.Provisioner) {
 	if err := c.set(provisioner.Status.Resources, provisioner, usageGaugeVec); err != nil {
 		logging.FromContext(ctx).Errorf("Failed to generate gauge: %s", err)
 	}
 
 	if provisioner.Spec.Limits == nil {
 		// can't generate our limits or usagePct gauges if there are no limits
-		return nil
-=======
-func (c *Controller) record(ctx context.Context, provisioner *v1alpha5.Provisioner) {
-	if provisioner.Spec.Limits == nil {
 		return
->>>>>>> df4fdbd8
 	}
 
 	if err := c.set(provisioner.Spec.Limits.Resources, provisioner, limitGaugeVec); err != nil {
