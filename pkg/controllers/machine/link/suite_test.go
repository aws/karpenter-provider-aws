/*
Licensed under the Apache License, Version 2.0 (the "License");
you may not use this file except in compliance with the License.
You may obtain a copy of the License at

    http://www.apache.org/licenses/LICENSE-2.0

Unless required by applicable law or agreed to in writing, software
distributed under the License is distributed on an "AS IS" BASIS,
WITHOUT WARRANTIES OR CONDITIONS OF ANY KIND, either express or implied.
See the License for the specific language governing permissions and
limitations under the License.
*/

package link_test

import (
	"context"
	"encoding/json"
	"fmt"
	"net"
	"testing"

	"github.com/aws/aws-sdk-go/aws"
	"github.com/aws/aws-sdk-go/awstesting/mock"
	"github.com/aws/aws-sdk-go/service/ec2"
	. "github.com/onsi/ginkgo/v2"
	. "github.com/onsi/gomega"
	"github.com/patrickmn/go-cache"
	"github.com/samber/lo"
	v1 "k8s.io/api/core/v1"
	"k8s.io/apimachinery/pkg/runtime"
	"k8s.io/client-go/tools/record"
	clock "k8s.io/utils/clock/testing"
	. "knative.dev/pkg/logging/testing"
	"knative.dev/pkg/ptr"
	"sigs.k8s.io/controller-runtime/pkg/client"

	coresettings "github.com/aws/karpenter-core/pkg/apis/settings"
	"github.com/aws/karpenter-core/pkg/apis/v1alpha5"
	corecloudprovider "github.com/aws/karpenter-core/pkg/cloudprovider"
	"github.com/aws/karpenter-core/pkg/events"
	"github.com/aws/karpenter-core/pkg/operator/controller"
	"github.com/aws/karpenter-core/pkg/operator/scheme"
	coretest "github.com/aws/karpenter-core/pkg/test"
	. "github.com/aws/karpenter-core/pkg/test/expectations"
	"github.com/aws/karpenter-core/pkg/utils/sets"
	"github.com/aws/karpenter/pkg/apis"
	"github.com/aws/karpenter/pkg/apis/settings"
	"github.com/aws/karpenter/pkg/apis/v1alpha1"
	awscache "github.com/aws/karpenter/pkg/cache"
	"github.com/aws/karpenter/pkg/cloudprovider"
	awscontext "github.com/aws/karpenter/pkg/context"
	"github.com/aws/karpenter/pkg/controllers/machine/link"
	"github.com/aws/karpenter/pkg/fake"
<<<<<<< HEAD
	"github.com/aws/karpenter/pkg/providers/amifamily"
	"github.com/aws/karpenter/pkg/providers/instance"
	"github.com/aws/karpenter/pkg/providers/instancetypes"
	"github.com/aws/karpenter/pkg/providers/launchtemplate"
=======
	"github.com/aws/karpenter/pkg/providers/instancetypes"
>>>>>>> 11d0b150
	"github.com/aws/karpenter/pkg/providers/pricing"
	"github.com/aws/karpenter/pkg/providers/securitygroup"
	"github.com/aws/karpenter/pkg/providers/subnet"
	"github.com/aws/karpenter/pkg/test"
	"github.com/aws/karpenter/pkg/utils"
)

var ctx context.Context
var env *coretest.Environment
var launchTemplateCache *cache.Cache
var unavailableOfferingsCache *awscache.UnavailableOfferings
var ssmCache *cache.Cache
var ec2Cache *cache.Cache
var kubernetesVersionCache *cache.Cache
var ec2API *fake.EC2API
var ssmAPI *fake.SSMAPI
var cloudProvider *cloudprovider.CloudProvider
var subnetProvider *subnet.Provider
<<<<<<< HEAD
var securityGroupProvider *securitygroup.Provider
var instanceTypeCache *cache.Cache
var linkController controller.Controller
var pricingProvider *pricing.Provider
var amiProvider *amifamily.Provider
var amiResolver *amifamily.Resolver
var instanceTypeProvider *instancetypes.Provider
var launchTemplateProvider *launchtemplate.Provider
var instanceProvider *instance.Provider
=======
var linkController controller.Controller
var pricingProvider *pricing.Provider
var instanceTypesProvider *instancetypes.Provider
>>>>>>> 11d0b150

func TestAPIs(t *testing.T) {
	ctx = TestContextWithLogger(t)
	RegisterFailHandler(Fail)
	RunSpecs(t, "Machine")
}

var _ = BeforeSuite(func() {
	ctx = coresettings.ToContext(ctx, coretest.Settings())
	ctx = settings.ToContext(ctx, test.Settings())
	env = coretest.NewEnvironment(scheme.Scheme, coretest.WithCRDs(apis.CRDs...))
	unavailableOfferingsCache = awscache.NewUnavailableOfferings()
	launchTemplateCache = cache.New(awscache.DefaultTTL, awscache.DefaultCleanupInterval)
	ssmCache = cache.New(awscache.DefaultTTL, awscache.DefaultCleanupInterval)
	ec2Cache = cache.New(awscache.DefaultTTL, awscache.DefaultCleanupInterval)
	kubernetesVersionCache = cache.New(awscache.DefaultTTL, awscache.DefaultCleanupInterval)
	instanceTypeCache = cache.New(awscache.DefaultTTL, awscache.DefaultCleanupInterval)
	ec2API = &fake.EC2API{}
<<<<<<< HEAD
	ssmAPI = &fake.SSMAPI{}
	subnetProvider = subnet.NewProvider(ec2API)
	securityGroupProvider = securitygroup.NewProvider(ec2API)
	pricingProvider = pricing.NewProvider(ctx, &fake.PricingAPI{}, ec2API, "", make(chan struct{}))
	amiProvider = amifamily.NewProvider(env.Client, env.KubernetesInterface, ssmAPI, ec2API, ssmCache, ec2Cache, kubernetesVersionCache)
	amiResolver = amifamily.New(env.Client, amiProvider)
	instanceTypeProvider = instancetypes.NewProvider(mock.Session, instanceTypeCache, ec2API, subnetProvider, unavailableOfferingsCache, pricingProvider)
	launchTemplateProvider = launchtemplate.NewProvider(
		ctx,
		launchTemplateCache,
		ec2API,
		amiResolver,
		securityGroupProvider,
		ptr.String("ca-bundle"),
		make(chan struct{}),
		net.ParseIP("10.0.100.10"),
		"https://test-cluster",
	)
	instanceProvider = instance.NewProvider(ctx, "", ec2API, unavailableOfferingsCache, instanceTypeProvider, subnetProvider, launchTemplateProvider)
=======
	subnetProvider = subnet.NewProvider(ec2API)
	pricingProvider = pricing.NewProvider(ctx, &fake.PricingAPI{}, ec2API, "", make(chan struct{}))
	instanceTypesProvider = instancetypes.NewProvider("", cache.New(awscache.DefaultTTL, awscache.DefaultCleanupInterval), ec2API, subnetProvider, unavailableOfferingsCache, pricingProvider)
>>>>>>> 11d0b150
	cloudProvider = cloudprovider.New(awscontext.Context{
		Context: corecloudprovider.Context{
			Context:             ctx,
			RESTConfig:          env.Config,
			KubernetesInterface: env.KubernetesInterface,
			KubeClient:          env.Client,
			EventRecorder:       events.NewRecorder(&record.FakeRecorder{}),
			Clock:               &clock.FakeClock{},
			StartAsync:          nil,
		},
		SubnetProvider:            subnet.NewProvider(ec2API),
		SecurityGroupProvider:     securitygroup.NewProvider(ec2API),
		Session:                   mock.Session,
		UnavailableOfferingsCache: unavailableOfferingsCache,
		EC2API:                    ec2API,
		PricingProvider:           pricingProvider,
<<<<<<< HEAD
		InstanceTypeProvider:      instanceTypeProvider,
		InstanceProvider:          instanceProvider,
		AMIProvider:               amiProvider,
		AMIResolver:               amiResolver,
=======
		InstanceTypesProvider:     instanceTypesProvider,
>>>>>>> 11d0b150
	})
	linkController = link.NewController(env.Client, cloudProvider)
})

var _ = AfterSuite(func() {
	Expect(env.Stop()).To(Succeed(), "Failed to stop environment")
})

var _ = Describe("MachineLink", func() {
	var instanceID string
	var providerID string
	var provisioner *v1alpha5.Provisioner
	var nodeTemplate *v1alpha1.AWSNodeTemplate

	BeforeEach(func() {
		ec2API.Reset()
		instanceTypeCache.Flush()
		instanceID = fake.InstanceID()
		providerID = fmt.Sprintf("aws:///test-zone-1a/%s", instanceID)
		nodeTemplate = test.AWSNodeTemplate(v1alpha1.AWSNodeTemplateSpec{})
		provisioner = test.Provisioner(coretest.ProvisionerOptions{
			ProviderRef: &v1alpha5.ProviderRef{
				APIVersion: v1alpha5.TestingGroup + "v1alpha1",
				Kind:       "NodeTemplate",
				Name:       nodeTemplate.Name,
			},
		})

		// Store the instance as existing at DescribeInstances
		ec2API.Instances.Store(
			instanceID,
			&ec2.Instance{
				State: &ec2.InstanceState{
					Name: aws.String(ec2.InstanceStateNameRunning),
				},
				Tags: []*ec2.Tag{
					{
						Key:   aws.String(fmt.Sprintf("kubernetes.io/cluster/%s", settings.FromContext(ctx).ClusterName)),
						Value: aws.String("owned"),
					},
					{
						Key:   aws.String(v1alpha5.ProvisionerNameLabelKey),
						Value: aws.String(provisioner.Name),
					},
				},
				PrivateDnsName: aws.String(fake.PrivateDNSName()),
				Placement: &ec2.Placement{
					AvailabilityZone: aws.String("test-zone-1a"),
				},
				InstanceId:   aws.String(instanceID),
				InstanceType: aws.String("m5.large"),
			},
		)
	})
	AfterEach(func() {
		ExpectCleanedUp(ctx, env.Client)
	})

	Context("Successful", func() {
		It("should link an instance with basic spec set", func() {
			provisioner.Spec.Taints = []v1.Taint{
				{
					Key:    "testkey",
					Value:  "testvalue",
					Effect: v1.TaintEffectNoSchedule,
				},
			}
			provisioner.Spec.StartupTaints = []v1.Taint{
				{
					Key:    "othertestkey",
					Value:  "othertestvalue",
					Effect: v1.TaintEffectNoExecute,
				},
			}
			ExpectApplied(ctx, env.Client, provisioner, nodeTemplate)
			ExpectInstanceExists(ec2API, instanceID)
			ExpectReconcileSucceeded(ctx, linkController, client.ObjectKey{})

			machineList := &v1alpha5.MachineList{}
			Expect(env.Client.List(ctx, machineList)).To(Succeed())
			Expect(machineList.Items).To(HaveLen(1))
			machine := machineList.Items[0]

			// Expect machine to have populated fields from the node
			Expect(machine.Spec.Taints).To(Equal(provisioner.Spec.Taints))
			Expect(machine.Spec.StartupTaints).To(Equal(provisioner.Spec.StartupTaints))
			Expect(machine.Spec.MachineTemplateRef.Kind).To(Equal(provisioner.Spec.ProviderRef.Kind))
			Expect(machine.Spec.MachineTemplateRef.Name).To(Equal(provisioner.Spec.ProviderRef.Name))

			// Expect machine has linking annotation to get machine details
			Expect(machine.Annotations).To(HaveKeyWithValue(v1alpha5.MachineLinkedAnnotationKey, providerID))
			instance := ExpectInstanceExists(ec2API, instanceID)
			ExpectManagedByTagExists(instance)
		})
		It("should link and instance with expected requirements and labels", func() {
			provisioner.Spec.Requirements = []v1.NodeSelectorRequirement{
				{
					Key:      v1.LabelTopologyZone,
					Operator: v1.NodeSelectorOpIn,
					Values:   []string{"test-zone-1a", "test-zone-1b", "test-zone-1c"},
				},
				{
					Key:      v1.LabelOSStable,
					Operator: v1.NodeSelectorOpIn,
					Values:   []string{string(v1.Linux), string(v1.Windows)},
				},
				{
					Key:      v1.LabelArchStable,
					Operator: v1.NodeSelectorOpIn,
					Values:   []string{v1alpha5.ArchitectureAmd64},
				},
			}
			ExpectApplied(ctx, env.Client, provisioner, nodeTemplate)
			ExpectInstanceExists(ec2API, instanceID)
			ExpectReconcileSucceeded(ctx, linkController, client.ObjectKey{})

			machineList := &v1alpha5.MachineList{}
			Expect(env.Client.List(ctx, machineList)).To(Succeed())
			Expect(machineList.Items).To(HaveLen(1))
			machine := machineList.Items[0]

			Expect(machine.Spec.Requirements).To(HaveLen(3))
			Expect(machine.Spec.Requirements).To(ContainElements(
				v1.NodeSelectorRequirement{
					Key:      v1.LabelTopologyZone,
					Operator: v1.NodeSelectorOpIn,
					Values:   []string{"test-zone-1a", "test-zone-1b", "test-zone-1c"},
				},
				v1.NodeSelectorRequirement{
					Key:      v1.LabelOSStable,
					Operator: v1.NodeSelectorOpIn,
					Values:   []string{string(v1.Linux), string(v1.Windows)},
				},
				v1.NodeSelectorRequirement{
					Key:      v1.LabelArchStable,
					Operator: v1.NodeSelectorOpIn,
					Values:   []string{v1alpha5.ArchitectureAmd64},
				},
			))

			// Expect machine has linking annotation to get machine details
			Expect(machine.Annotations).To(HaveKeyWithValue(v1alpha5.MachineLinkedAnnotationKey, providerID))
			instance := ExpectInstanceExists(ec2API, instanceID)
			ExpectManagedByTagExists(instance)
		})
		It("should link an instance with expected kubelet from provisioner kubelet configuration", func() {
			provisioner.Spec.KubeletConfiguration = &v1alpha5.KubeletConfiguration{
				ClusterDNS:       []string{"10.0.0.1"},
				ContainerRuntime: lo.ToPtr("containerd"),
				MaxPods:          lo.ToPtr[int32](10),
			}
			ExpectApplied(ctx, env.Client, provisioner, nodeTemplate)
			ExpectReconcileSucceeded(ctx, linkController, client.ObjectKey{})

			machineList := &v1alpha5.MachineList{}
			Expect(env.Client.List(ctx, machineList)).To(Succeed())
			Expect(machineList.Items).To(HaveLen(1))
			machine := machineList.Items[0]

			Expect(machine.Spec.Kubelet).ToNot(BeNil())
			Expect(machine.Spec.Kubelet.ClusterDNS[0]).To(Equal("10.0.0.1"))
			Expect(lo.FromPtr(machine.Spec.Kubelet.ContainerRuntime)).To(Equal("containerd"))
			Expect(lo.FromPtr(machine.Spec.Kubelet.MaxPods)).To(BeNumerically("==", 10))

			// Expect machine has linking annotation to get machine details
			Expect(machine.Annotations).To(HaveKeyWithValue(v1alpha5.MachineLinkedAnnotationKey, providerID))
			instance := ExpectInstanceExists(ec2API, instanceID)
			ExpectManagedByTagExists(instance)
		})
		It("should link many instances to many machines", func() {
			ec2API.Reset() // Reset so we don't store the extra instance
			ExpectApplied(ctx, env.Client, provisioner)

			// Generate 500 instances that have different instanceIDs
			var ids []string
			for i := 0; i < 500; i++ {
				instanceID = fake.InstanceID()
				ec2API.EC2Behavior.Instances.Store(
					instanceID,
					&ec2.Instance{
						State: &ec2.InstanceState{
							Name: aws.String(ec2.InstanceStateNameRunning),
						},
						Tags: []*ec2.Tag{
							{
								Key:   aws.String(fmt.Sprintf("kubernetes.io/cluster/%s", settings.FromContext(ctx).ClusterName)),
								Value: aws.String("owned"),
							},
							{
								Key:   aws.String(v1alpha5.ProvisionerNameLabelKey),
								Value: aws.String(provisioner.Name),
							},
						},
						PrivateDnsName: aws.String(fake.PrivateDNSName()),
						Placement: &ec2.Placement{
							AvailabilityZone: aws.String("test-zone-1a"),
						},
						InstanceId:   aws.String(instanceID),
						InstanceType: aws.String("m5.large"),
					},
				)
				ids = append(ids, instanceID)
			}

			// Generate a reconcile loop to link the machines
			ExpectReconcileSucceeded(ctx, linkController, client.ObjectKey{})

			machineList := &v1alpha5.MachineList{}
			Expect(env.Client.List(ctx, machineList)).To(Succeed())
			Expect(machineList.Items).To(HaveLen(500))

			machineInstanceIDs := sets.New[string](lo.Map(machineList.Items, func(m v1alpha5.Machine, _ int) string {
				return lo.Must(utils.ParseInstanceID(m.Annotations[v1alpha5.MachineLinkedAnnotationKey]))
			})...)

			Expect(machineInstanceIDs).To(HaveLen(len(ids)))
			for _, id := range ids {
				Expect(machineInstanceIDs.Has(id)).To(BeTrue())
				instance := ExpectInstanceExists(ec2API, id)
				ExpectManagedByTagExists(instance)
			}
		})
		It("should link an instance using provider and no providerRef", func() {
			raw := &runtime.RawExtension{}
			lo.Must0(raw.UnmarshalJSON(lo.Must(json.Marshal(v1alpha1.AWS{
				AMIFamily:             aws.String(v1alpha1.AMIFamilyAL2),
				SubnetSelector:        map[string]string{"*": "*"},
				SecurityGroupSelector: map[string]string{"*": "*"},
			}))))
			provisioner.Spec.ProviderRef = nil
			provisioner.Spec.Provider = raw

			ExpectApplied(ctx, env.Client, provisioner)
			ExpectReconcileSucceeded(ctx, linkController, client.ObjectKey{})

			machineList := &v1alpha5.MachineList{}
			Expect(env.Client.List(ctx, machineList)).To(Succeed())
			Expect(machineList.Items).To(HaveLen(1))
			machine := machineList.Items[0]
			Expect(machine.Annotations).To(HaveKey(v1alpha5.ProviderCompatabilityAnnotationKey))

			// Expect machine has linking annotation to get machine details
			Expect(machine.Annotations).To(HaveKeyWithValue(v1alpha5.MachineLinkedAnnotationKey, providerID))
			instance := ExpectInstanceExists(ec2API, instanceID)
			ExpectManagedByTagExists(instance)
		})
		It("should link an instance without node template existence", func() {
			// No node template has been applied here
			ExpectApplied(ctx, env.Client, provisioner)
			ExpectReconcileSucceeded(ctx, linkController, client.ObjectKey{})

			machineList := &v1alpha5.MachineList{}
			Expect(env.Client.List(ctx, machineList)).To(Succeed())
			Expect(machineList.Items).To(HaveLen(1))
			machine := machineList.Items[0]
			Expect(machine.Spec.MachineTemplateRef.Kind).To(Equal(provisioner.Spec.ProviderRef.Kind))
			Expect(machine.Spec.MachineTemplateRef.Name).To(Equal(provisioner.Spec.ProviderRef.Name))

			// Expect machine has linking annotation to get machine details
			Expect(machine.Annotations).To(HaveKeyWithValue(v1alpha5.MachineLinkedAnnotationKey, providerID))
			instance := ExpectInstanceExists(ec2API, instanceID)
			ExpectManagedByTagExists(instance)
		})
	})
	Context("Failed", func() {
		It("should not link an instance without a provisioner tag", func() {
			instance := ExpectInstanceExists(ec2API, instanceID)
			instance.Tags = lo.Reject(instance.Tags, func(t *ec2.Tag, _ int) bool {
				return aws.StringValue(t.Key) == v1alpha5.ProvisionerNameLabelKey
			})
			ec2API.Instances.Store(instanceID, instance)

			ExpectApplied(ctx, env.Client, provisioner, nodeTemplate)
			ExpectReconcileSucceeded(ctx, linkController, client.ObjectKey{})

			machineList := &v1alpha5.MachineList{}
			Expect(env.Client.List(ctx, machineList)).To(Succeed())
			Expect(machineList.Items).To(HaveLen(0))
		})
		It("should not link an instance without a provisioner that exists on the cluster", func() {
			// No provisioner has been applied here
			ExpectApplied(ctx, env.Client, nodeTemplate)
			ExpectReconcileSucceeded(ctx, linkController, client.ObjectKey{})

			machineList := &v1alpha5.MachineList{}
			Expect(env.Client.List(ctx, machineList)).To(Succeed())
			Expect(machineList.Items).To(HaveLen(0))
		})
		It("should not link an instance for an instance that is already linked", func() {
			m := coretest.Machine(v1alpha5.Machine{
				Status: v1alpha5.MachineStatus{
					ProviderID: providerID,
				},
			})
			ExpectApplied(ctx, env.Client, provisioner, nodeTemplate, m)

			machineList := &v1alpha5.MachineList{}
			Expect(env.Client.List(ctx, machineList)).To(Succeed())
			Expect(machineList.Items).To(HaveLen(1))

			// Expect that we go to link machines, and we don't add extra machines from the existing one
			ExpectReconcileSucceeded(ctx, linkController, client.ObjectKey{})
			Expect(env.Client.List(ctx, machineList)).To(Succeed())
			Expect(machineList.Items).To(HaveLen(1))
		})
		It("should not link an instance that is terminated", func() {
			// Update the state of the existing instance
			instance := ExpectInstanceExists(ec2API, instanceID)
			instance.State.Name = aws.String(ec2.InstanceStateNameTerminated)
			ec2API.Instances.Store(instanceID, instance)

			ExpectReconcileSucceeded(ctx, linkController, client.ObjectKey{})
			machineList := &v1alpha5.MachineList{}
			Expect(env.Client.List(ctx, machineList)).To(Succeed())
			Expect(machineList.Items).To(HaveLen(0))
		})
	})
})

func ExpectInstanceExists(api *fake.EC2API, instanceID string) *ec2.Instance {
	raw, ok := api.Instances.Load(instanceID)
	Expect(ok).To(BeTrue())
	return raw.(*ec2.Instance)
}

func ExpectManagedByTagExists(instance *ec2.Instance) *ec2.Tag {
	tag, ok := lo.Find(instance.Tags, func(t *ec2.Tag) bool {
		return aws.StringValue(t.Key) == v1alpha5.ManagedByLabelKey
	})
	Expect(ok).To(BeTrue())
	return tag
}<|MERGE_RESOLUTION|>--- conflicted
+++ resolved
@@ -53,14 +53,10 @@
 	awscontext "github.com/aws/karpenter/pkg/context"
 	"github.com/aws/karpenter/pkg/controllers/machine/link"
 	"github.com/aws/karpenter/pkg/fake"
-<<<<<<< HEAD
 	"github.com/aws/karpenter/pkg/providers/amifamily"
 	"github.com/aws/karpenter/pkg/providers/instance"
 	"github.com/aws/karpenter/pkg/providers/instancetypes"
 	"github.com/aws/karpenter/pkg/providers/launchtemplate"
-=======
-	"github.com/aws/karpenter/pkg/providers/instancetypes"
->>>>>>> 11d0b150
 	"github.com/aws/karpenter/pkg/providers/pricing"
 	"github.com/aws/karpenter/pkg/providers/securitygroup"
 	"github.com/aws/karpenter/pkg/providers/subnet"
@@ -79,7 +75,6 @@
 var ssmAPI *fake.SSMAPI
 var cloudProvider *cloudprovider.CloudProvider
 var subnetProvider *subnet.Provider
-<<<<<<< HEAD
 var securityGroupProvider *securitygroup.Provider
 var instanceTypeCache *cache.Cache
 var linkController controller.Controller
@@ -89,11 +84,7 @@
 var instanceTypeProvider *instancetypes.Provider
 var launchTemplateProvider *launchtemplate.Provider
 var instanceProvider *instance.Provider
-=======
-var linkController controller.Controller
-var pricingProvider *pricing.Provider
 var instanceTypesProvider *instancetypes.Provider
->>>>>>> 11d0b150
 
 func TestAPIs(t *testing.T) {
 	ctx = TestContextWithLogger(t)
@@ -112,14 +103,12 @@
 	kubernetesVersionCache = cache.New(awscache.DefaultTTL, awscache.DefaultCleanupInterval)
 	instanceTypeCache = cache.New(awscache.DefaultTTL, awscache.DefaultCleanupInterval)
 	ec2API = &fake.EC2API{}
-<<<<<<< HEAD
 	ssmAPI = &fake.SSMAPI{}
 	subnetProvider = subnet.NewProvider(ec2API)
 	securityGroupProvider = securitygroup.NewProvider(ec2API)
 	pricingProvider = pricing.NewProvider(ctx, &fake.PricingAPI{}, ec2API, "", make(chan struct{}))
 	amiProvider = amifamily.NewProvider(env.Client, env.KubernetesInterface, ssmAPI, ec2API, ssmCache, ec2Cache, kubernetesVersionCache)
 	amiResolver = amifamily.New(env.Client, amiProvider)
-	instanceTypeProvider = instancetypes.NewProvider(mock.Session, instanceTypeCache, ec2API, subnetProvider, unavailableOfferingsCache, pricingProvider)
 	launchTemplateProvider = launchtemplate.NewProvider(
 		ctx,
 		launchTemplateCache,
@@ -132,11 +121,7 @@
 		"https://test-cluster",
 	)
 	instanceProvider = instance.NewProvider(ctx, "", ec2API, unavailableOfferingsCache, instanceTypeProvider, subnetProvider, launchTemplateProvider)
-=======
-	subnetProvider = subnet.NewProvider(ec2API)
-	pricingProvider = pricing.NewProvider(ctx, &fake.PricingAPI{}, ec2API, "", make(chan struct{}))
 	instanceTypesProvider = instancetypes.NewProvider("", cache.New(awscache.DefaultTTL, awscache.DefaultCleanupInterval), ec2API, subnetProvider, unavailableOfferingsCache, pricingProvider)
->>>>>>> 11d0b150
 	cloudProvider = cloudprovider.New(awscontext.Context{
 		Context: corecloudprovider.Context{
 			Context:             ctx,
@@ -153,14 +138,10 @@
 		UnavailableOfferingsCache: unavailableOfferingsCache,
 		EC2API:                    ec2API,
 		PricingProvider:           pricingProvider,
-<<<<<<< HEAD
-		InstanceTypeProvider:      instanceTypeProvider,
 		InstanceProvider:          instanceProvider,
 		AMIProvider:               amiProvider,
 		AMIResolver:               amiResolver,
-=======
 		InstanceTypesProvider:     instanceTypesProvider,
->>>>>>> 11d0b150
 	})
 	linkController = link.NewController(env.Client, cloudProvider)
 })
@@ -177,7 +158,6 @@
 
 	BeforeEach(func() {
 		ec2API.Reset()
-		instanceTypeCache.Flush()
 		instanceID = fake.InstanceID()
 		providerID = fmt.Sprintf("aws:///test-zone-1a/%s", instanceID)
 		nodeTemplate = test.AWSNodeTemplate(v1alpha1.AWSNodeTemplateSpec{})
