--- conflicted
+++ resolved
@@ -45,10 +45,7 @@
 	"github.com/aws/karpenter/pkg/apis/settings"
 	awscache "github.com/aws/karpenter/pkg/cache"
 	"github.com/aws/karpenter/pkg/cloudprovider/amifamily"
-<<<<<<< HEAD
 	"github.com/aws/karpenter/pkg/providers/instancetypes"
-=======
->>>>>>> d7705f96
 	"github.com/aws/karpenter/pkg/providers/launchtemplate"
 	"github.com/aws/karpenter/pkg/providers/pricing"
 	"github.com/aws/karpenter/pkg/providers/securitygroup"
@@ -132,21 +129,6 @@
 		kubeDNSIP,
 		clusterEndpoint,
 	)
-
-	amiProvider := amifamily.NewAMIProvider(ctx.KubeClient, ctx.KubernetesInterface, ssm.New(sess), ec2api,
-		cache.New(awscache.DefaultTTL, awscache.DefaultCleanupInterval), cache.New(awscache.DefaultTTL, awscache.DefaultCleanupInterval), cache.New(awscache.DefaultTTL, awscache.DefaultCleanupInterval))
-	amiResolver := amifamily.New(ctx.KubeClient, amiProvider)
-	launchTemplateProvider := launchtemplate.NewProvider(
-		ctx,
-		cache.New(awscache.DefaultTTL, awscache.DefaultCleanupInterval),
-		ec2api,
-		amiResolver,
-		securityGroupProvider,
-		lo.Must(getCABundle(ctx.RESTConfig)),
-		ctx.StartAsync,
-		kubeDNSIP,
-		clusterEndpoint,
-	)
 	instanceTypeProvider := instancetypes.NewProvider(
 		sess,
 		cache.New(awscache.InstanceTypesAndZonesTTL, awscache.DefaultCleanupInterval),
@@ -159,11 +141,7 @@
 	return Context{
 		Context:                   ctx,
 		Session:                   sess,
-<<<<<<< HEAD
 		UnavailableOfferingsCache: unavailableOfferingsCache,
-=======
-		UnavailableOfferingsCache: awscache.NewUnavailableOfferings(),
->>>>>>> d7705f96
 		EC2API:                    ec2api,
 		SubnetProvider:            subnetProvider,
 		SecurityGroupProvider:     securityGroupProvider,
