--- conflicted
+++ resolved
@@ -73,7 +73,6 @@
 	// cluster under the AMI selectors.
 	// +optional
 	AMIs []AMI `json:"amis,omitempty"`
-<<<<<<< HEAD
 	// Licenses contains the license arns
 	// +optional
 	Licenses []string `json:"licenses,omitempty"`
@@ -83,9 +82,7 @@
 	// PlacementGroups contains the ec2 placement group arns
 	// +optional
 	PlacementGroups []string `json:"placementGroups,omitempty"`
-=======
 	// InstanceProfile contains the resolved instance profile for the role
 	// +optional
 	InstanceProfile string `json:"instanceProfile,omitempty"`
->>>>>>> 27ad1710
 }