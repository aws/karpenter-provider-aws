--- conflicted
+++ resolved
@@ -61,11 +61,7 @@
 	kubeDNSIP             net.IP
 }
 
-<<<<<<< HEAD
-func NewLaunchTemplateProvider(ctx context.Context, ec2api ec2iface.EC2API, kubernetesInterface kubernetes.Interface, amiFamily *amifamily.Resolver, securityGroupProvider *provider.SecurityGroupProvider, caBundle *string, startAsync <-chan struct{}, kubeDNSIP net.IP) *LaunchTemplateProvider {
-=======
-func NewLaunchTemplateProvider(ctx context.Context, ec2api ec2iface.EC2API, amiFamily *amifamily.Resolver, securityGroupProvider *SecurityGroupProvider, caBundle *string, startAsync <-chan struct{}, kubeDNSIP net.IP) *LaunchTemplateProvider {
->>>>>>> 011c0215
+func NewLaunchTemplateProvider(ctx context.Context, ec2api ec2iface.EC2API, amiFamily *amifamily.Resolver, securityGroupProvider *provider.SecurityGroupProvider, caBundle *string, startAsync <-chan struct{}, kubeDNSIP net.IP) *LaunchTemplateProvider {
 	l := &LaunchTemplateProvider{
 		ec2api:                ec2api,
 		amiFamily:             amiFamily,
