/*
Licensed under the Apache License, Version 2.0 (the "License");
you may not use this file except in compliance with the License.
You may obtain a copy of the License at

    http://www.apache.org/licenses/LICENSE-2.0

Unless required by applicable law or agreed to in writing, software
distributed under the License is distributed on an "AS IS" BASIS,
WITHOUT WARRANTIES OR CONDITIONS OF ANY KIND, either express or implied.
See the License for the specific language governing permissions and
limitations under the License.
*/

package cloudprovider

import (
	"context"

	"github.com/samber/lo"
	v1 "k8s.io/api/core/v1"
	"k8s.io/client-go/kubernetes"
	"sigs.k8s.io/controller-runtime/pkg/client"

	"github.com/aws/karpenter-core/pkg/apis/provisioning/v1alpha5"
	"github.com/aws/karpenter/pkg/scheduling"
)

// Options are injected into cloud providers' factories
type Options struct {
	ClientSet  *kubernetes.Clientset
	KubeClient client.Client
<<<<<<< HEAD
	// WebhookOnly is true if the cloud provider is being used for its validation/defaulting only by the webhook. In
	// this case it may not need to perform some initialization and the StartAsync channel will not be closed.
	WebhookOnly bool
	// StartAsync is a channel that is closed when leader election has been won.  This is a signal to start any async
=======
	// StartAsync is a channel that is closed when leader election has been won.  This is a signal to start any  async
>>>>>>> 4a62fa07
	// processing that should only occur while the cloud provider is the leader.
	StartAsync <-chan struct{}
	// WebhookOnly is true if the cloud provider is being used for its validation/defaulting only by the webhook. In
	// this case it may not need to perform some initialization and the StartAsync channel will not be closed.
	WebhookOnly bool
}

// CloudProvider interface is implemented by cloud providers to support provisioning.
type CloudProvider interface {
	// Create a node given constraints and instance type options. This API uses a
	// callback pattern to enable cloudproviders to batch capacity creation
	// requests. The callback must be called with a theoretical node object that
	// is fulfilled by the cloud providers capacity creation request.
	Create(context.Context, *NodeRequest) (*v1.Node, error)
	// Delete node in cloudprovider
	Delete(context.Context, *v1.Node) error
	// GetInstanceTypes returns instance types supported by the cloudprovider.
	// Availability of types or zone may vary by provisioner or over time.  Regardless of
	// availability, the GetInstanceTypes method should always return all instance types,
	// even those with no offerings available.
	GetInstanceTypes(context.Context, *v1alpha5.Provisioner) ([]InstanceType, error)
	// Name returns the CloudProvider implementation name.
	Name() string
}

type NodeRequest struct {
	Template            *scheduling.NodeTemplate
	InstanceTypeOptions []InstanceType
}

// InstanceType describes the properties of a potential node (either concrete attributes of an instance of this type
// or supported options in the case of arrays)
type InstanceType interface {
	// Name of the instance type, must correspond to v1.LabelInstanceTypeStable
	Name() string
	// Requirements returns a flexible set of properties that may be selected
	// for scheduling. Must be defined for every well known label, even if empty.
	Requirements() scheduling.Requirements
	// Note that though this is an array it is expected that all the Offerings are unique from one another
	Offerings() []Offering
	// Resources are the full allocatable resource capacities for this instance type
	Resources() v1.ResourceList
	// Overhead is the amount of resource overhead expected to be used by kubelet and any other system daemons outside
	// of Kubernetes.
	Overhead() v1.ResourceList
}

// An Offering describes where an InstanceType is available to be used, with the expectation that its properties
// may be tightly coupled (e.g. the availability of an instance type in some zone is scoped to a capacity type)
type Offering struct {
	CapacityType string
	Zone         string
	Price        float64
	// Available is added so that Offerings() can return all offerings that have ever existed for an instance type
	// so we can get historical pricing data for calculating savings in consolidation
	Available bool
}

// AvailableOfferings filters the offerings on the passed instance type
// and returns the offerings marked as available
func AvailableOfferings(it InstanceType) []Offering {
	return lo.Filter(it.Offerings(), func(o Offering, _ int) bool {
		return o.Available
	})
}

// GetOffering gets the offering from passed instance type that matches the
// passed zone and capacity type
func GetOffering(it InstanceType, ct, zone string) (Offering, bool) {
	return lo.Find(it.Offerings(), func(of Offering) bool {
		return of.CapacityType == ct && of.Zone == zone
	})
}<|MERGE_RESOLUTION|>--- conflicted
+++ resolved
@@ -30,19 +30,12 @@
 type Options struct {
 	ClientSet  *kubernetes.Clientset
 	KubeClient client.Client
-<<<<<<< HEAD
 	// WebhookOnly is true if the cloud provider is being used for its validation/defaulting only by the webhook. In
 	// this case it may not need to perform some initialization and the StartAsync channel will not be closed.
 	WebhookOnly bool
 	// StartAsync is a channel that is closed when leader election has been won.  This is a signal to start any async
-=======
-	// StartAsync is a channel that is closed when leader election has been won.  This is a signal to start any  async
->>>>>>> 4a62fa07
 	// processing that should only occur while the cloud provider is the leader.
 	StartAsync <-chan struct{}
-	// WebhookOnly is true if the cloud provider is being used for its validation/defaulting only by the webhook. In
-	// this case it may not need to perform some initialization and the StartAsync channel will not be closed.
-	WebhookOnly bool
 }
 
 // CloudProvider interface is implemented by cloud providers to support provisioning.
