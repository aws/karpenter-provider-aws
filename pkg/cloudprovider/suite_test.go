/*
Licensed under the Apache License, Version 2.0 (the "License");
you may not use this file except in compliance with the License.
You may obtain a copy of the License at

    http://www.apache.org/licenses/LICENSE-2.0

Unless required by applicable law or agreed to in writing, software
distributed under the License is distributed on an "AS IS" BASIS,
WITHOUT WARRANTIES OR CONDITIONS OF ANY KIND, either express or implied.
See the License for the specific language governing permissions and
limitations under the License.
*/

package cloudprovider_test

import (
	"context"
	"fmt"
	"net"
	"strings"
	"testing"
	"time"

	v1 "k8s.io/api/core/v1"
	"k8s.io/apimachinery/pkg/api/resource"
	metav1 "k8s.io/apimachinery/pkg/apis/meta/v1"
	"k8s.io/apimachinery/pkg/util/sets"
	"k8s.io/client-go/tools/record"

	clock "k8s.io/utils/clock/testing"

	"github.com/aws/aws-sdk-go/aws"
	"github.com/aws/aws-sdk-go/service/ec2"
	"github.com/aws/aws-sdk-go/service/ssm"
	"github.com/imdario/mergo"
	"github.com/samber/lo"

	"github.com/aws/karpenter-provider-aws/pkg/apis"
	"github.com/aws/karpenter-provider-aws/pkg/apis/v1beta1"
	"github.com/aws/karpenter-provider-aws/pkg/cloudprovider"
	"github.com/aws/karpenter-provider-aws/pkg/fake"
	"github.com/aws/karpenter-provider-aws/pkg/operator/options"
	"github.com/aws/karpenter-provider-aws/pkg/test"

	corev1beta1 "sigs.k8s.io/karpenter/pkg/apis/v1beta1"
	corecloudproivder "sigs.k8s.io/karpenter/pkg/cloudprovider"
	"sigs.k8s.io/karpenter/pkg/controllers/provisioning"
	"sigs.k8s.io/karpenter/pkg/controllers/state"
	"sigs.k8s.io/karpenter/pkg/events"
	coreoptions "sigs.k8s.io/karpenter/pkg/operator/options"
	"sigs.k8s.io/karpenter/pkg/operator/scheme"
	"sigs.k8s.io/karpenter/pkg/scheduling"
	coretest "sigs.k8s.io/karpenter/pkg/test"

	. "github.com/onsi/ginkgo/v2"
	. "github.com/onsi/gomega"
	. "knative.dev/pkg/logging/testing"
	. "sigs.k8s.io/karpenter/pkg/test/expectations"
)

var ctx context.Context
var stop context.CancelFunc
var env *coretest.Environment
var awsEnv *test.Environment
var prov *provisioning.Provisioner
var cloudProvider *cloudprovider.CloudProvider
var cluster *state.Cluster
var fakeClock *clock.FakeClock
var recorder events.Recorder

func TestAWS(t *testing.T) {
	ctx = TestContextWithLogger(t)
	RegisterFailHandler(Fail)
	RunSpecs(t, "cloudProvider/AWS")
}

var _ = BeforeSuite(func() {
	env = coretest.NewEnvironment(scheme.Scheme, coretest.WithCRDs(apis.CRDs...))
	ctx = coreoptions.ToContext(ctx, coretest.Options())
	ctx = options.ToContext(ctx, test.Options())
	ctx, stop = context.WithCancel(ctx)
	awsEnv = test.NewEnvironment(ctx, env)
	fakeClock = clock.NewFakeClock(time.Now())
	recorder = events.NewRecorder(&record.FakeRecorder{})
	cloudProvider = cloudprovider.New(awsEnv.InstanceTypesProvider, awsEnv.InstanceProvider, recorder,
		env.Client, awsEnv.AMIProvider, awsEnv.SecurityGroupProvider, awsEnv.SubnetProvider)
	cluster = state.NewCluster(fakeClock, env.Client, cloudProvider)
	prov = provisioning.NewProvisioner(env.Client, recorder, cloudProvider, cluster)
})

var _ = AfterSuite(func() {
	stop()
	Expect(env.Stop()).To(Succeed(), "Failed to stop environment")
})

var _ = BeforeEach(func() {
	ctx = coreoptions.ToContext(ctx, coretest.Options())
	ctx = options.ToContext(ctx, test.Options())

	cluster.Reset()
	awsEnv.Reset()

	awsEnv.LaunchTemplateProvider.KubeDNSIP = net.ParseIP("10.0.100.10")
	awsEnv.LaunchTemplateProvider.ClusterEndpoint = "https://test-cluster"
})

var _ = AfterEach(func() {
	ExpectCleanedUp(ctx, env.Client)
})

var _ = Describe("CloudProvider", func() {
	var nodeClass *v1beta1.EC2NodeClass
	var nodePool *corev1beta1.NodePool
	var nodeClaim *corev1beta1.NodeClaim
	var _ = BeforeEach(func() {
		nodeClass = test.EC2NodeClass()
		nodePool = coretest.NodePool(corev1beta1.NodePool{
			Spec: corev1beta1.NodePoolSpec{
				Template: corev1beta1.NodeClaimTemplate{
					Spec: corev1beta1.NodeClaimSpec{
						NodeClassRef: &corev1beta1.NodeClassReference{
							Name: nodeClass.Name,
						},
						Requirements: []corev1beta1.NodeSelectorRequirementWithMinValues{
							{NodeSelectorRequirement: v1.NodeSelectorRequirement{Key: corev1beta1.CapacityTypeLabelKey, Operator: v1.NodeSelectorOpIn, Values: []string{corev1beta1.CapacityTypeOnDemand}}},
						},
					},
				},
			},
		})
		nodeClaim = coretest.NodeClaim(corev1beta1.NodeClaim{
			ObjectMeta: metav1.ObjectMeta{
				Labels: map[string]string{corev1beta1.NodePoolLabelKey: nodePool.Name},
			},
			Spec: corev1beta1.NodeClaimSpec{
				NodeClassRef: &corev1beta1.NodeClassReference{
					Name: nodeClass.Name,
				},
			},
		})
<<<<<<< HEAD
		amdRequirements := scheduling.NewRequirements()
		amdRequirements.Add(scheduling.NewRequirement(v1.LabelArchStable, v1.NodeSelectorOpIn, corev1beta1.ArchitectureArm64))
		nodeClass.Status.AMIs = []v1beta1.AMI{
			{
				ID: "ami-test1",
				Requirements: scheduling.NewRequirements(
					scheduling.NewRequirement(v1.LabelArchStable, v1.NodeSelectorOpIn, corev1beta1.ArchitectureAmd64),
					scheduling.NewRequirement(v1beta1.LabelInstanceGPUCount, v1.NodeSelectorOpDoesNotExist),
					scheduling.NewRequirement(v1beta1.LabelInstanceAcceleratorCount, v1.NodeSelectorOpDoesNotExist),
				).NodeSelectorRequirements(),
			},
			{
				ID: "ami-test2",
				Requirements: scheduling.NewRequirements(
					scheduling.NewRequirement(v1.LabelArchStable, v1.NodeSelectorOpIn, corev1beta1.ArchitectureAmd64),
					scheduling.NewRequirement(v1beta1.LabelInstanceGPUCount, v1.NodeSelectorOpExists),
				).NodeSelectorRequirements(),
			},
			{
				ID: "ami-test3",
				Requirements: scheduling.NewRequirements(
					scheduling.NewRequirement(v1.LabelArchStable, v1.NodeSelectorOpIn, corev1beta1.ArchitectureAmd64),
					scheduling.NewRequirement(v1beta1.LabelInstanceAcceleratorCount, v1.NodeSelectorOpExists),
				).NodeSelectorRequirements(),
			},
			{
				ID: "ami-test4",
				Requirements: scheduling.NewRequirements(
					scheduling.NewRequirement(v1.LabelArchStable, v1.NodeSelectorOpIn, corev1beta1.ArchitectureArm64),
					scheduling.NewRequirement(v1beta1.LabelInstanceGPUCount, v1.NodeSelectorOpDoesNotExist),
					scheduling.NewRequirement(v1beta1.LabelInstanceAcceleratorCount, v1.NodeSelectorOpDoesNotExist),
				).NodeSelectorRequirements(),
=======
		nodeClass.Status.SecurityGroups = []v1beta1.SecurityGroup{
			{
				ID:   "sg-test1",
				Name: "securityGroup-test1",
			},
			{
				ID:   "sg-test2",
				Name: "securityGroup-test2",
			},
			{
				ID:   "sg-test3",
				Name: "securityGroup-test3",
>>>>>>> e6fa4424
			},
		}
		Expect(awsEnv.InstanceTypesProvider.UpdateInstanceTypes(ctx)).To(Succeed())
		Expect(awsEnv.InstanceTypesProvider.UpdateInstanceTypeOfferings(ctx)).To(Succeed())
	})
	It("should return an ICE error when there are no instance types to launch", func() {
		// Specify no instance types and expect to receive a capacity error
		nodeClaim.Spec.Requirements = []corev1beta1.NodeSelectorRequirementWithMinValues{
			{
				NodeSelectorRequirement: v1.NodeSelectorRequirement{
					Key:      v1.LabelInstanceTypeStable,
					Operator: v1.NodeSelectorOpIn,
					Values:   []string{"test-instance-type"},
				},
			},
		}
		ExpectApplied(ctx, env.Client, nodePool, nodeClass, nodeClaim)
		cloudProviderNodeClaim, err := cloudProvider.Create(ctx, nodeClaim)
		Expect(corecloudproivder.IsInsufficientCapacityError(err)).To(BeTrue())
		Expect(cloudProviderNodeClaim).To(BeNil())
	})
	It("should set ImageID in the status field of the nodeClaim", func() {
		ExpectApplied(ctx, env.Client, nodePool, nodeClass, nodeClaim)
		cloudProviderNodeClaim, err := cloudProvider.Create(ctx, nodeClaim)
		Expect(err).To(BeNil())
		Expect(cloudProviderNodeClaim).ToNot(BeNil())
		Expect(cloudProviderNodeClaim.Status.ImageID).ToNot(BeEmpty())
	})
	It("should return NodeClass Hash on the nodeClaim", func() {
		ExpectApplied(ctx, env.Client, nodePool, nodeClass, nodeClaim)
		cloudProviderNodeClaim, err := cloudProvider.Create(ctx, nodeClaim)
		Expect(err).To(BeNil())
		Expect(cloudProviderNodeClaim).ToNot(BeNil())
		_, ok := cloudProviderNodeClaim.ObjectMeta.Annotations[v1beta1.AnnotationEC2NodeClassHash]
		Expect(ok).To(BeTrue())
	})
	It("should return NodeClass Hash Version on the nodeClaim", func() {
		ExpectApplied(ctx, env.Client, nodePool, nodeClass, nodeClaim)
		cloudProviderNodeClaim, err := cloudProvider.Create(ctx, nodeClaim)
		Expect(err).To(BeNil())
		Expect(cloudProviderNodeClaim).ToNot(BeNil())
		v, ok := cloudProviderNodeClaim.ObjectMeta.Annotations[v1beta1.AnnotationEC2NodeClassHashVersion]
		Expect(ok).To(BeTrue())
		Expect(v).To(Equal(v1beta1.EC2NodeClassHashVersion))
	})
	Context("EC2 Context", func() {
		contextID := "context-1234"
		It("should set context on the CreateFleet request if specified on the NodePool", func() {
			nodeClass.Spec.Context = aws.String(contextID)
			ExpectApplied(ctx, env.Client, nodePool, nodeClass)
			pod := coretest.UnschedulablePod()
			ExpectProvisioned(ctx, env.Client, cluster, cloudProvider, prov, pod)
			ExpectScheduled(ctx, env.Client, pod)
			Expect(awsEnv.EC2API.CreateFleetBehavior.CalledWithInput.Len()).To(Equal(1))
			createFleetInput := awsEnv.EC2API.CreateFleetBehavior.CalledWithInput.Pop()
			Expect(aws.StringValue(createFleetInput.Context)).To(Equal(contextID))
		})
		It("should default to no EC2 Context", func() {
			ExpectApplied(ctx, env.Client, nodePool, nodeClass)
			pod := coretest.UnschedulablePod()
			ExpectProvisioned(ctx, env.Client, cluster, cloudProvider, prov, pod)
			ExpectScheduled(ctx, env.Client, pod)
			Expect(awsEnv.EC2API.CreateFleetBehavior.CalledWithInput.Len()).To(Equal(1))
			createFleetInput := awsEnv.EC2API.CreateFleetBehavior.CalledWithInput.Pop()
			Expect(createFleetInput.Context).To(BeNil())
		})
	})
	Context("MinValues", func() {
		It("CreateFleet input should respect minValues for In operator requirement from NodePool", func() {
			// Create fake InstanceTypes where one instances can fit 2 pods and another one can fit only 1 pod.
			// This specific type of inputs will help us differentiate the scenario we are trying to test where ideally
			// 1 instance launch would have been sufficient to fit the pods and was cheaper but we would launch 2 separate
			// instances to meet the minimum requirement.
			instances := fake.MakeInstances()
			instances, _ = fake.MakeUniqueInstancesAndFamilies(instances, 2)
			instances[0].VCpuInfo = &ec2.VCpuInfo{DefaultVCpus: aws.Int64(1)}
			instances[1].VCpuInfo = &ec2.VCpuInfo{DefaultVCpus: aws.Int64(8)}
			awsEnv.EC2API.DescribeInstanceTypesOutput.Set(&ec2.DescribeInstanceTypesOutput{InstanceTypes: instances})
			awsEnv.EC2API.DescribeInstanceTypeOfferingsOutput.Set(&ec2.DescribeInstanceTypeOfferingsOutput{InstanceTypeOfferings: fake.MakeInstanceOfferings(instances)})
			now := time.Now()
			awsEnv.EC2API.DescribeSpotPriceHistoryOutput.Set(&ec2.DescribeSpotPriceHistoryOutput{
				SpotPriceHistory: []*ec2.SpotPrice{
					{
						AvailabilityZone: aws.String("test-zone-1a"),
						InstanceType:     instances[0].InstanceType,
						SpotPrice:        aws.String("0.002"),
						Timestamp:        &now,
					},
					{
						AvailabilityZone: aws.String("test-zone-1a"),
						InstanceType:     instances[1].InstanceType,
						SpotPrice:        aws.String("0.003"),
						Timestamp:        &now,
					},
				},
			})
			Expect(awsEnv.InstanceTypesProvider.UpdateInstanceTypes(ctx)).To(Succeed())
			Expect(awsEnv.InstanceTypesProvider.UpdateInstanceTypeOfferings(ctx)).To(Succeed())
			Expect(awsEnv.PricingProvider.UpdateSpotPricing(ctx)).To(Succeed())
			instanceNames := lo.Map(instances, func(info *ec2.InstanceTypeInfo, _ int) string { return *info.InstanceType })

			// Define NodePool that has minValues on instance-type requirement.
			nodePool = coretest.NodePool(corev1beta1.NodePool{
				Spec: corev1beta1.NodePoolSpec{
					Template: corev1beta1.NodeClaimTemplate{
						Spec: corev1beta1.NodeClaimSpec{
							NodeClassRef: &corev1beta1.NodeClassReference{
								Name: nodeClass.Name,
							},
							Requirements: []corev1beta1.NodeSelectorRequirementWithMinValues{
								{
									NodeSelectorRequirement: v1.NodeSelectorRequirement{
										Key:      corev1beta1.CapacityTypeLabelKey,
										Operator: v1.NodeSelectorOpIn,
										Values:   []string{corev1beta1.CapacityTypeSpot},
									},
								},
								{
									NodeSelectorRequirement: v1.NodeSelectorRequirement{
										Key:      v1.LabelInstanceTypeStable,
										Operator: v1.NodeSelectorOpIn,
										Values:   instanceNames,
									},
									MinValues: lo.ToPtr(2),
								},
							},
						},
					},
				},
			})

			ExpectApplied(ctx, env.Client, nodePool, nodeClass)

			// 2 pods are created with resources such that both fit together only in one of the 2 InstanceTypes created above.
			pod1 := coretest.UnschedulablePod(
				coretest.PodOptions{
					ResourceRequirements: v1.ResourceRequirements{Requests: v1.ResourceList{
						v1.ResourceCPU: resource.MustParse("0.9")},
					},
				})
			pod2 := coretest.UnschedulablePod(
				coretest.PodOptions{
					ResourceRequirements: v1.ResourceRequirements{Requests: v1.ResourceList{
						v1.ResourceCPU: resource.MustParse("0.9")},
					},
				})
			ExpectProvisioned(ctx, env.Client, cluster, cloudProvider, prov, pod1, pod2)

			// Under normal circumstances 1 node would have been created that fits both the pods but
			// here minValue enforces to include both the instances. And since one of the instances can
			// only fit 1 pod, only 1 pod is scheduled to run in the node to be launched by CreateFleet.
			node1 := ExpectScheduled(ctx, env.Client, pod1)
			node2 := ExpectScheduled(ctx, env.Client, pod2)

			// This ensures that the pods are scheduled in 2 different nodes.
			Expect(node1.Name).ToNot(Equal(node2.Name))
			Expect(awsEnv.EC2API.CreateFleetBehavior.CalledWithInput.Len()).To(Equal(2))
			createFleetInput := awsEnv.EC2API.CreateFleetBehavior.CalledWithInput.Pop()
			uniqueInstanceTypes := sets.Set[string]{}
			for _, launchTemplateConfig := range createFleetInput.LaunchTemplateConfigs {
				for _, override := range launchTemplateConfig.Overrides {
					uniqueInstanceTypes.Insert(*override.InstanceType)
				}
			}
			// This ensures that we have sent the minimum number of requirements defined in the NodePool.
			Expect(len(uniqueInstanceTypes)).To(BeNumerically(">=", 2))
		})
		It("CreateFleet input should respect minValues for Exists Operator in requirement from NodePool", func() {
			// Create fake InstanceTypes where one instances can fit 2 pods and another one can fit only 1 pod.
			instances := fake.MakeInstances()
			instances, _ = fake.MakeUniqueInstancesAndFamilies(instances, 2)
			instances[0].VCpuInfo = &ec2.VCpuInfo{DefaultVCpus: aws.Int64(1)}
			instances[1].VCpuInfo = &ec2.VCpuInfo{DefaultVCpus: aws.Int64(8)}
			awsEnv.EC2API.DescribeInstanceTypesOutput.Set(&ec2.DescribeInstanceTypesOutput{InstanceTypes: instances})
			awsEnv.EC2API.DescribeInstanceTypeOfferingsOutput.Set(&ec2.DescribeInstanceTypeOfferingsOutput{InstanceTypeOfferings: fake.MakeInstanceOfferings(instances)})
			now := time.Now()
			awsEnv.EC2API.DescribeSpotPriceHistoryOutput.Set(&ec2.DescribeSpotPriceHistoryOutput{
				SpotPriceHistory: []*ec2.SpotPrice{
					{
						AvailabilityZone: aws.String("test-zone-1a"),
						InstanceType:     instances[0].InstanceType,
						SpotPrice:        aws.String("0.002"),
						Timestamp:        &now,
					},
					{
						AvailabilityZone: aws.String("test-zone-1a"),
						InstanceType:     instances[1].InstanceType,
						SpotPrice:        aws.String("0.003"),
						Timestamp:        &now,
					},
				},
			})
			Expect(awsEnv.InstanceTypesProvider.UpdateInstanceTypes(ctx)).To(Succeed())
			Expect(awsEnv.InstanceTypesProvider.UpdateInstanceTypeOfferings(ctx)).To(Succeed())
			Expect(awsEnv.PricingProvider.UpdateSpotPricing(ctx)).To(Succeed())
			instanceNames := lo.Map(instances, func(info *ec2.InstanceTypeInfo, _ int) string { return *info.InstanceType })

			// Define NodePool that has minValues on instance-type requirement.
			nodePool = coretest.NodePool(corev1beta1.NodePool{
				Spec: corev1beta1.NodePoolSpec{
					Template: corev1beta1.NodeClaimTemplate{
						Spec: corev1beta1.NodeClaimSpec{
							NodeClassRef: &corev1beta1.NodeClassReference{
								Name: nodeClass.Name,
							},
							Requirements: []corev1beta1.NodeSelectorRequirementWithMinValues{
								{
									NodeSelectorRequirement: v1.NodeSelectorRequirement{
										Key:      v1.LabelInstanceTypeStable,
										Operator: v1.NodeSelectorOpExists,
									},
									MinValues: lo.ToPtr(2),
								},
								{
									NodeSelectorRequirement: v1.NodeSelectorRequirement{
										Key:      v1.LabelInstanceTypeStable,
										Operator: v1.NodeSelectorOpIn,
										Values:   instanceNames,
									},
									MinValues: lo.ToPtr(1),
								},
							},
						},
					},
				},
			})

			ExpectApplied(ctx, env.Client, nodePool, nodeClass)

			// 2 pods are created with resources such that both fit together only in one of the 2 InstanceTypes created above.
			pod1 := coretest.UnschedulablePod(
				coretest.PodOptions{
					ResourceRequirements: v1.ResourceRequirements{Requests: v1.ResourceList{
						v1.ResourceCPU: resource.MustParse("0.9")},
					},
				})
			pod2 := coretest.UnschedulablePod(
				coretest.PodOptions{
					ResourceRequirements: v1.ResourceRequirements{Requests: v1.ResourceList{
						v1.ResourceCPU: resource.MustParse("0.9")},
					},
				})
			ExpectProvisioned(ctx, env.Client, cluster, cloudProvider, prov, pod1, pod2)

			// Under normal circumstances 1 node would have been created that fits both the pods but
			// here minValue enforces to include both the instances. And since one of the instances can
			// only fit 1 pod, only 1 pod is scheduled to run in the node to be launched by CreateFleet.
			node1 := ExpectScheduled(ctx, env.Client, pod1)
			node2 := ExpectScheduled(ctx, env.Client, pod2)

			// This ensures that the pods are scheduled in 2 different nodes.
			Expect(node1.Name).ToNot(Equal(node2.Name))
			Expect(awsEnv.EC2API.CreateFleetBehavior.CalledWithInput.Len()).To(Equal(2))
			createFleetInput := awsEnv.EC2API.CreateFleetBehavior.CalledWithInput.Pop()
			uniqueInstanceTypes := sets.Set[string]{}
			for _, launchTemplateConfig := range createFleetInput.LaunchTemplateConfigs {
				for _, override := range launchTemplateConfig.Overrides {
					uniqueInstanceTypes.Insert(*override.InstanceType)
				}
			}
			// This ensures that we have sent the minimum number of requirements defined in the NodePool.
			Expect(len(uniqueInstanceTypes)).To(BeNumerically(">=", 2))
		})
		It("CreateFleet input should respect minValues from multiple keys in NodePool", func() {
			// Create fake InstanceTypes where 2 instances can fit 2 pods individually and one can fit only 1 pod.
			instances := fake.MakeInstances()
			uniqInstanceTypes, instanceFamilies := fake.MakeUniqueInstancesAndFamilies(instances, 3)
			uniqInstanceTypes[0].VCpuInfo = &ec2.VCpuInfo{DefaultVCpus: aws.Int64(1)}
			uniqInstanceTypes[1].VCpuInfo = &ec2.VCpuInfo{DefaultVCpus: aws.Int64(4)}
			uniqInstanceTypes[2].VCpuInfo = &ec2.VCpuInfo{DefaultVCpus: aws.Int64(8)}
			awsEnv.EC2API.DescribeInstanceTypesOutput.Set(&ec2.DescribeInstanceTypesOutput{InstanceTypes: uniqInstanceTypes})
			awsEnv.EC2API.DescribeInstanceTypeOfferingsOutput.Set(&ec2.DescribeInstanceTypeOfferingsOutput{InstanceTypeOfferings: fake.MakeInstanceOfferings(uniqInstanceTypes)})
			now := time.Now()
			awsEnv.EC2API.DescribeSpotPriceHistoryOutput.Set(&ec2.DescribeSpotPriceHistoryOutput{
				SpotPriceHistory: []*ec2.SpotPrice{
					{
						AvailabilityZone: aws.String("test-zone-1a"),
						InstanceType:     uniqInstanceTypes[0].InstanceType,
						SpotPrice:        aws.String("0.002"),
						Timestamp:        &now,
					},
					{
						AvailabilityZone: aws.String("test-zone-1a"),
						InstanceType:     uniqInstanceTypes[1].InstanceType,
						SpotPrice:        aws.String("0.003"),
						Timestamp:        &now,
					},
					{
						AvailabilityZone: aws.String("test-zone-1a"),
						InstanceType:     uniqInstanceTypes[2].InstanceType,
						SpotPrice:        aws.String("0.004"),
						Timestamp:        &now,
					},
				},
			})
			Expect(awsEnv.InstanceTypesProvider.UpdateInstanceTypes(ctx)).To(Succeed())
			Expect(awsEnv.InstanceTypesProvider.UpdateInstanceTypeOfferings(ctx)).To(Succeed())
			Expect(awsEnv.PricingProvider.UpdateSpotPricing(ctx)).To(Succeed())
			instanceNames := lo.Map(uniqInstanceTypes, func(info *ec2.InstanceTypeInfo, _ int) string { return *info.InstanceType })

			// Define NodePool that has minValues in multiple requirements.
			nodePool = coretest.NodePool(corev1beta1.NodePool{
				Spec: corev1beta1.NodePoolSpec{
					Template: corev1beta1.NodeClaimTemplate{
						Spec: corev1beta1.NodeClaimSpec{
							NodeClassRef: &corev1beta1.NodeClassReference{
								Name: nodeClass.Name,
							},
							Requirements: []corev1beta1.NodeSelectorRequirementWithMinValues{
								{
									NodeSelectorRequirement: v1.NodeSelectorRequirement{
										Key:      v1.LabelInstanceTypeStable,
										Operator: v1.NodeSelectorOpIn,
										Values:   instanceNames,
									},
									// consider at least 2 unique instance types
									MinValues: lo.ToPtr(2),
								},
								{
									NodeSelectorRequirement: v1.NodeSelectorRequirement{
										Key:      v1beta1.LabelInstanceFamily,
										Operator: v1.NodeSelectorOpIn,
										Values:   instanceFamilies.UnsortedList(),
									},
									// consider at least 3 unique instance families
									MinValues: lo.ToPtr(3),
								},
							},
						},
					},
				},
			})

			ExpectApplied(ctx, env.Client, nodePool, nodeClass)
			pod1 := coretest.UnschedulablePod(
				coretest.PodOptions{
					ResourceRequirements: v1.ResourceRequirements{Requests: v1.ResourceList{
						v1.ResourceCPU: resource.MustParse("0.9")},
					},
				})
			pod2 := coretest.UnschedulablePod(
				coretest.PodOptions{
					ResourceRequirements: v1.ResourceRequirements{Requests: v1.ResourceList{
						v1.ResourceCPU: resource.MustParse("0.9")},
					},
				})
			ExpectProvisioned(ctx, env.Client, cluster, cloudProvider, prov, pod1, pod2)

			// Under normal circumstances 1 node would have been created that fits both the pods but
			// here minValue enforces to include all the 3 instances to satisfy both the instance-type and instance-family requirements.
			// And since one of the instances can only fit 1 pod, only 1 pod is scheduled to run in the node to be launched by CreateFleet.
			node1 := ExpectScheduled(ctx, env.Client, pod1)
			node2 := ExpectScheduled(ctx, env.Client, pod2)
			Expect(node1.Name).ToNot(Equal(node2.Name))
			Expect(awsEnv.EC2API.CreateFleetBehavior.CalledWithInput.Len()).To(Equal(2))
			createFleetInput := awsEnv.EC2API.CreateFleetBehavior.CalledWithInput.Pop()
			uniqueInstanceTypes, uniqueInstanceFamilies := sets.Set[string]{}, sets.Set[string]{}
			for _, launchTemplateConfig := range createFleetInput.LaunchTemplateConfigs {
				for _, override := range launchTemplateConfig.Overrides {
					uniqueInstanceTypes.Insert(*override.InstanceType)
					uniqueInstanceFamilies.Insert(strings.Split(*override.InstanceType, ".")[0])
				}
			}
			// Ensure that there are at least minimum number of unique instance types as per the requirement in the CreateFleet request.
			Expect(len(uniqueInstanceTypes)).To(BeNumerically("==", 3))
			// Ensure that there are at least minimum number of unique instance families as per the requirement in the CreateFleet request.
			Expect(len(uniqueInstanceFamilies)).To(BeNumerically("==", 3))
		})
	})
	Context("NodeClaim Drift", func() {
		var armAMIID, amdAMIID string
		var validSecurityGroup string
		var selectedInstanceType *corecloudproivder.InstanceType
		var instance *ec2.Instance
		var validSubnet1 string
		var validSubnet2 string
		BeforeEach(func() {
			armAMIID, amdAMIID = fake.ImageID(), fake.ImageID()
			validSecurityGroup = fake.SecurityGroupID()
			validSubnet1 = fake.SubnetID()
			validSubnet2 = fake.SubnetID()
			awsEnv.SSMAPI.GetParameterOutput = &ssm.GetParameterOutput{
				Parameter: &ssm.Parameter{Value: aws.String(armAMIID)},
			}
			awsEnv.EC2API.DescribeImagesOutput.Set(&ec2.DescribeImagesOutput{
				Images: []*ec2.Image{
					{
						Name:         aws.String(coretest.RandomName()),
						ImageId:      aws.String(armAMIID),
						Architecture: aws.String("arm64"),
						CreationDate: aws.String("2022-08-15T12:00:00Z"),
						Tags: []*ec2.Tag{
							{
								Key:   aws.String("ami-key-1"),
								Value: aws.String("ami-value-1"),
							},
						},
					},
					{
						Name:         aws.String(coretest.RandomName()),
						ImageId:      aws.String(amdAMIID),
						Architecture: aws.String("x86_64"),
						CreationDate: aws.String("2022-08-15T12:00:00Z"),
						Tags: []*ec2.Tag{
							{
								Key:   aws.String("ami-key-2"),
								Value: aws.String("ami-value-2"),
							},
						},
					},
				},
			})
			awsEnv.EC2API.DescribeSecurityGroupsOutput.Set(&ec2.DescribeSecurityGroupsOutput{
				SecurityGroups: []*ec2.SecurityGroup{
					{
						GroupId:   aws.String(validSecurityGroup),
						GroupName: aws.String("test-securitygroup"),
						Tags: []*ec2.Tag{
							{
								Key:   aws.String("sg-key"),
								Value: aws.String("sg-value"),
							},
						},
					},
				},
			})
			awsEnv.EC2API.DescribeSubnetsOutput.Set(&ec2.DescribeSubnetsOutput{
				Subnets: []*ec2.Subnet{
					{
						SubnetId:         aws.String(validSubnet1),
						AvailabilityZone: aws.String("zone-1"),
						Tags: []*ec2.Tag{
							{
								Key:   aws.String("sn-key-1"),
								Value: aws.String("sn-value-1"),
							},
						},
					},
					{
						SubnetId:         aws.String(validSubnet2),
						AvailabilityZone: aws.String("zone-2"),
						Tags: []*ec2.Tag{
							{
								Key:   aws.String("sn-key-2"),
								Value: aws.String("sn-value-2"),
							},
						},
					},
				},
			})
<<<<<<< HEAD
			nodeClass.Status.AMIs = []v1beta1.AMI{
				{
					ID: armAMIID,
					Requirements: scheduling.NewRequirements(
						scheduling.NewRequirement(v1.LabelArchStable, v1.NodeSelectorOpIn, corev1beta1.ArchitectureArm64),
					).NodeSelectorRequirements(),
				},
				{
					ID: amdAMIID,
					Requirements: scheduling.NewRequirements(
						scheduling.NewRequirement(v1.LabelArchStable, v1.NodeSelectorOpIn, corev1beta1.ArchitectureAmd64),
					).NodeSelectorRequirements(),
=======
			nodeClass.Status.SecurityGroups = []v1beta1.SecurityGroup{
				{
					ID: validSecurityGroup,
>>>>>>> e6fa4424
				},
			}
			ExpectApplied(ctx, env.Client, nodePool, nodeClass)
			instanceTypes, err := cloudProvider.GetInstanceTypes(ctx, nodePool)
			Expect(err).ToNot(HaveOccurred())
			selectedInstanceType = instanceTypes[0]

			// Create the instance we want returned from the EC2 API
			instance = &ec2.Instance{
				ImageId:               aws.String(armAMIID),
				InstanceType:          aws.String(selectedInstanceType.Name),
				SubnetId:              aws.String(validSubnet1),
				SpotInstanceRequestId: aws.String(coretest.RandomName()),
				State: &ec2.InstanceState{
					Name: aws.String(ec2.InstanceStateNameRunning),
				},
				InstanceId: aws.String(fake.InstanceID()),
				Placement: &ec2.Placement{
					AvailabilityZone: aws.String("test-zone-1a"),
				},
				SecurityGroups: []*ec2.GroupIdentifier{{GroupId: aws.String(validSecurityGroup)}},
			}
			awsEnv.EC2API.DescribeInstancesBehavior.Output.Set(&ec2.DescribeInstancesOutput{
				Reservations: []*ec2.Reservation{{Instances: []*ec2.Instance{instance}}},
			})
			nodeClass.Annotations = lo.Assign(nodeClass.Annotations, map[string]string{
				v1beta1.AnnotationEC2NodeClassHash:        nodeClass.Hash(),
				v1beta1.AnnotationEC2NodeClassHashVersion: v1beta1.EC2NodeClassHashVersion,
			})
			nodeClaim.Status.ProviderID = fake.ProviderID(lo.FromPtr(instance.InstanceId))
			nodeClaim.Annotations = lo.Assign(nodeClaim.Annotations, map[string]string{
				v1beta1.AnnotationEC2NodeClassHash:        nodeClass.Hash(),
				v1beta1.AnnotationEC2NodeClassHashVersion: v1beta1.EC2NodeClassHashVersion,
			})
			nodeClaim.Labels = lo.Assign(nodeClaim.Labels, map[string]string{v1.LabelInstanceTypeStable: selectedInstanceType.Name})
		})
		It("should not fail if NodeClass does not exist", func() {
			ExpectDeleted(ctx, env.Client, nodeClass)
			drifted, err := cloudProvider.IsDrifted(ctx, nodeClaim)
			Expect(err).ToNot(HaveOccurred())
			Expect(drifted).To(BeEmpty())
		})
		It("should not fail if NodePool does not exist", func() {
			ExpectDeleted(ctx, env.Client, nodePool)
			drifted, err := cloudProvider.IsDrifted(ctx, nodeClaim)
			Expect(err).ToNot(HaveOccurred())
			Expect(drifted).To(BeEmpty())
		})
		It("should return drifted if the AMI is not valid", func() {
			// Instance is a reference to what we return in the GetInstances call
			instance.ImageId = aws.String(fake.ImageID())
			isDrifted, err := cloudProvider.IsDrifted(ctx, nodeClaim)
			Expect(err).ToNot(HaveOccurred())
			Expect(isDrifted).To(Equal(cloudprovider.AMIDrift))
		})
		It("should return drifted if there are multiple drift reasons", func() {
			// Instance is a reference to what we return in the GetInstances call
			instance.ImageId = aws.String(fake.ImageID())
			instance.SubnetId = aws.String(fake.SubnetID())
			instance.SecurityGroups = []*ec2.GroupIdentifier{{GroupId: aws.String(fake.SecurityGroupID())}}
			// Assign a fake hash
			nodeClass.Annotations = lo.Assign(nodeClass.Annotations, map[string]string{
				v1beta1.AnnotationEC2NodeClassHash: "abcdefghijkl",
			})
			ExpectApplied(ctx, env.Client, nodeClass)
			isDrifted, err := cloudProvider.IsDrifted(ctx, nodeClaim)
			Expect(err).ToNot(HaveOccurred())
			Expect(isDrifted).To(Equal(cloudprovider.NodeClassDrift))
		})
		It("should return drifted if the subnet is not valid", func() {
			instance.SubnetId = aws.String(fake.SubnetID())
			isDrifted, err := cloudProvider.IsDrifted(ctx, nodeClaim)
			Expect(err).ToNot(HaveOccurred())
			Expect(isDrifted).To(Equal(cloudprovider.SubnetDrift))
		})
		It("should return an error if subnets are empty", func() {
			awsEnv.SubnetCache.Flush()
			awsEnv.EC2API.DescribeSubnetsOutput.Set(&ec2.DescribeSubnetsOutput{Subnets: []*ec2.Subnet{}})
			_, err := cloudProvider.IsDrifted(ctx, nodeClaim)
			Expect(err).To(HaveOccurred())
		})
		It("should not return drifted if the NodeClaim is valid", func() {
			isDrifted, err := cloudProvider.IsDrifted(ctx, nodeClaim)
			Expect(err).ToNot(HaveOccurred())
			Expect(isDrifted).To(BeEmpty())
		})
		It("should return an error if the security groups are empty", func() {
			nodeClass.Status.SecurityGroups = []v1beta1.SecurityGroup{}
			ExpectApplied(ctx, env.Client, nodeClass)
			// Instance is a reference to what we return in the GetInstances call
			instance.SecurityGroups = []*ec2.GroupIdentifier{{GroupId: aws.String(fake.SecurityGroupID())}}
			_, err := cloudProvider.IsDrifted(ctx, nodeClaim)
			Expect(err).To(HaveOccurred())
		})
		It("should return drifted if the instance security groups doesn't match the discovered values", func() {
			// Instance is a reference to what we return in the GetInstances call
			instance.SecurityGroups = []*ec2.GroupIdentifier{{GroupId: aws.String(fake.SecurityGroupID())}}
			isDrifted, err := cloudProvider.IsDrifted(ctx, nodeClaim)
			Expect(err).ToNot(HaveOccurred())
			Expect(isDrifted).To(Equal(cloudprovider.SecurityGroupDrift))
		})
		It("should return drifted if there are more instance security groups present than in the discovered values", func() {
			// Instance is a reference to what we return in the GetInstances call
			instance.SecurityGroups = []*ec2.GroupIdentifier{{GroupId: aws.String(fake.SecurityGroupID())}, {GroupId: aws.String(validSecurityGroup)}}
			isDrifted, err := cloudProvider.IsDrifted(ctx, nodeClaim)
			Expect(err).ToNot(HaveOccurred())
			Expect(isDrifted).To(Equal(cloudprovider.SecurityGroupDrift))
		})
		It("should return drifted if more security groups are present than instance security groups then discovered from nodeclass", func() {
			nodeClass.Status.SecurityGroups = []v1beta1.SecurityGroup{
				{
					ID:   validSecurityGroup,
					Name: "test-securitygroup",
				},
				{
					ID:   fake.SecurityGroupID(),
					Name: "test-securitygroup",
				},
			}
			ExpectApplied(ctx, env.Client, nodeClass)
			isDrifted, err := cloudProvider.IsDrifted(ctx, nodeClaim)
			Expect(err).ToNot(HaveOccurred())
			Expect(isDrifted).To(Equal(cloudprovider.SecurityGroupDrift))
		})
		It("should not return drifted if the security groups match", func() {
			isDrifted, err := cloudProvider.IsDrifted(ctx, nodeClaim)
			Expect(err).ToNot(HaveOccurred())
			Expect(isDrifted).To(BeEmpty())
		})
		It("should error if the NodeClaim doesn't have the instance-type label", func() {
			delete(nodeClaim.Labels, v1.LabelInstanceTypeStable)
			_, err := cloudProvider.IsDrifted(ctx, nodeClaim)
			Expect(err).To(HaveOccurred())
		})
		It("should error drift if NodeClaim doesn't have provider id", func() {
			nodeClaim.Status = corev1beta1.NodeClaimStatus{}
			isDrifted, err := cloudProvider.IsDrifted(ctx, nodeClaim)
			Expect(err).To(HaveOccurred())
			Expect(isDrifted).To(BeEmpty())
		})
		It("should error if the underlying NodeClaim doesn't exist", func() {
			awsEnv.EC2API.DescribeInstancesBehavior.Output.Set(&ec2.DescribeInstancesOutput{
				Reservations: []*ec2.Reservation{{Instances: []*ec2.Instance{}}},
			})
			_, err := cloudProvider.IsDrifted(ctx, nodeClaim)
			Expect(err).To(HaveOccurred())
		})
		It("should return drifted if the AMI no longer matches the existing NodeClaims instance type", func() {
			nodeClass.Spec.AMISelectorTerms = []v1beta1.AMISelectorTerm{{ID: amdAMIID}}
			nodeClass.Status.AMIs = []v1beta1.AMI{
				{
					ID: amdAMIID,
					Requirements: scheduling.NewRequirements(
						scheduling.NewRequirement(v1.LabelArchStable, v1.NodeSelectorOpIn, corev1beta1.ArchitectureAmd64),
					).NodeSelectorRequirements(),
				},
			}
			ExpectApplied(ctx, env.Client, nodeClass)
			isDrifted, err := cloudProvider.IsDrifted(ctx, nodeClaim)
			Expect(err).ToNot(HaveOccurred())
			Expect(isDrifted).To(Equal(cloudprovider.AMIDrift))
		})
		Context("Static Drift Detection", func() {
			BeforeEach(func() {
				armRequirements := scheduling.NewRequirements()
				armRequirements.Add(scheduling.NewRequirement(v1.LabelArchStable, v1.NodeSelectorOpIn, "arm64"))
				amdRequirements := scheduling.NewRequirements()
				amdRequirements.Add(scheduling.NewRequirement(v1.LabelArchStable, v1.NodeSelectorOpIn, "x86_64"))
				nodeClass = &v1beta1.EC2NodeClass{
					ObjectMeta: nodeClass.ObjectMeta,
					Spec: v1beta1.EC2NodeClassSpec{
						SubnetSelectorTerms:        nodeClass.Spec.SubnetSelectorTerms,
						SecurityGroupSelectorTerms: nodeClass.Spec.SecurityGroupSelectorTerms,
						Role:                       nodeClass.Spec.Role,
						UserData:                   lo.ToPtr("Fake Userdata"),
						Tags: map[string]string{
							"fakeKey": "fakeValue",
						},
						Context:                  lo.ToPtr("fake-context"),
						DetailedMonitoring:       lo.ToPtr(false),
						AMIFamily:                lo.ToPtr(v1beta1.AMIFamilyAL2023),
						AssociatePublicIPAddress: lo.ToPtr(false),
						MetadataOptions: &v1beta1.MetadataOptions{
							HTTPEndpoint:            lo.ToPtr("disabled"),
							HTTPProtocolIPv6:        lo.ToPtr("disabled"),
							HTTPPutResponseHopLimit: lo.ToPtr(int64(1)),
							HTTPTokens:              lo.ToPtr("optional"),
						},
						BlockDeviceMappings: []*v1beta1.BlockDeviceMapping{
							{
								DeviceName: lo.ToPtr("fakeName"),
								RootVolume: false,
								EBS: &v1beta1.BlockDevice{
									DeleteOnTermination: lo.ToPtr(false),
									Encrypted:           lo.ToPtr(false),
									IOPS:                lo.ToPtr(int64(0)),
									KMSKeyID:            lo.ToPtr("fakeKMSKeyID"),
									SnapshotID:          lo.ToPtr("fakeSnapshot"),
									Throughput:          lo.ToPtr(int64(0)),
									VolumeSize:          resource.NewScaledQuantity(2, resource.Giga),
									VolumeType:          lo.ToPtr("standard"),
								},
							},
						},
					},
					Status: v1beta1.EC2NodeClassStatus{
<<<<<<< HEAD
						AMIs: []v1beta1.AMI{
							{
								ID:           armAMIID,
								Requirements: armRequirements.NodeSelectorRequirements(),
							},
							{
								ID:           amdAMIID,
								Requirements: amdRequirements.NodeSelectorRequirements(),
=======
						SecurityGroups: []v1beta1.SecurityGroup{
							{
								ID: validSecurityGroup,
>>>>>>> e6fa4424
							},
						},
					},
				}
				nodeClass.Annotations = lo.Assign(nodeClass.Annotations, map[string]string{v1beta1.AnnotationEC2NodeClassHash: nodeClass.Hash()})
				nodeClaim.Annotations = lo.Assign(nodeClaim.Annotations, map[string]string{v1beta1.AnnotationEC2NodeClassHash: nodeClass.Hash()})
			})
			DescribeTable("should return drifted if a statically drifted EC2NodeClass.Spec field is updated",
				func(changes v1beta1.EC2NodeClass) {
					ExpectApplied(ctx, env.Client, nodePool, nodeClass)
					isDrifted, err := cloudProvider.IsDrifted(ctx, nodeClaim)
					Expect(err).NotTo(HaveOccurred())
					Expect(isDrifted).To(BeEmpty())

					Expect(mergo.Merge(nodeClass, changes, mergo.WithOverride, mergo.WithSliceDeepCopy)).To(Succeed())
					nodeClass.Annotations = lo.Assign(nodeClass.Annotations, map[string]string{v1beta1.AnnotationEC2NodeClassHash: nodeClass.Hash()})

					ExpectApplied(ctx, env.Client, nodeClass)
					isDrifted, err = cloudProvider.IsDrifted(ctx, nodeClaim)
					Expect(err).NotTo(HaveOccurred())
					Expect(isDrifted).To(Equal(cloudprovider.NodeClassDrift))
				},
				Entry("UserData", v1beta1.EC2NodeClass{Spec: v1beta1.EC2NodeClassSpec{UserData: lo.ToPtr("userdata-test-2")}}),
				Entry("Tags", v1beta1.EC2NodeClass{Spec: v1beta1.EC2NodeClassSpec{Tags: map[string]string{"keyTag-test-3": "valueTag-test-3"}}}),
				Entry("Context", v1beta1.EC2NodeClass{Spec: v1beta1.EC2NodeClassSpec{Context: lo.ToPtr("context-2")}}),
				Entry("DetailedMonitoring", v1beta1.EC2NodeClass{Spec: v1beta1.EC2NodeClassSpec{DetailedMonitoring: aws.Bool(true)}}),
				Entry("AMIFamily", v1beta1.EC2NodeClass{Spec: v1beta1.EC2NodeClassSpec{AMIFamily: lo.ToPtr(v1beta1.AMIFamilyBottlerocket)}}),
				Entry("InstanceStorePolicy", v1beta1.EC2NodeClass{Spec: v1beta1.EC2NodeClassSpec{InstanceStorePolicy: lo.ToPtr(v1beta1.InstanceStorePolicyRAID0)}}),
				Entry("AssociatePublicIPAddress", v1beta1.EC2NodeClass{Spec: v1beta1.EC2NodeClassSpec{AssociatePublicIPAddress: lo.ToPtr(true)}}),
				Entry("MetadataOptions HTTPEndpoint", v1beta1.EC2NodeClass{Spec: v1beta1.EC2NodeClassSpec{MetadataOptions: &v1beta1.MetadataOptions{HTTPEndpoint: lo.ToPtr("enabled")}}}),
				Entry("MetadataOptions HTTPProtocolIPv6", v1beta1.EC2NodeClass{Spec: v1beta1.EC2NodeClassSpec{MetadataOptions: &v1beta1.MetadataOptions{HTTPProtocolIPv6: lo.ToPtr("enabled")}}}),
				Entry("MetadataOptions HTTPPutResponseHopLimit", v1beta1.EC2NodeClass{Spec: v1beta1.EC2NodeClassSpec{MetadataOptions: &v1beta1.MetadataOptions{HTTPPutResponseHopLimit: lo.ToPtr(int64(10))}}}),
				Entry("MetadataOptions HTTPTokens", v1beta1.EC2NodeClass{Spec: v1beta1.EC2NodeClassSpec{MetadataOptions: &v1beta1.MetadataOptions{HTTPTokens: lo.ToPtr("required")}}}),
				Entry("BlockDeviceMapping DeviceName", v1beta1.EC2NodeClass{Spec: v1beta1.EC2NodeClassSpec{BlockDeviceMappings: []*v1beta1.BlockDeviceMapping{{DeviceName: lo.ToPtr("map-device-test-3")}}}}),
				Entry("BlockDeviceMapping RootVolume", v1beta1.EC2NodeClass{Spec: v1beta1.EC2NodeClassSpec{BlockDeviceMappings: []*v1beta1.BlockDeviceMapping{{RootVolume: true}}}}),
				Entry("BlockDeviceMapping DeleteOnTermination", v1beta1.EC2NodeClass{Spec: v1beta1.EC2NodeClassSpec{BlockDeviceMappings: []*v1beta1.BlockDeviceMapping{{EBS: &v1beta1.BlockDevice{DeleteOnTermination: lo.ToPtr(true)}}}}}),
				Entry("BlockDeviceMapping Encrypted", v1beta1.EC2NodeClass{Spec: v1beta1.EC2NodeClassSpec{BlockDeviceMappings: []*v1beta1.BlockDeviceMapping{{EBS: &v1beta1.BlockDevice{Encrypted: lo.ToPtr(true)}}}}}),
				Entry("BlockDeviceMapping IOPS", v1beta1.EC2NodeClass{Spec: v1beta1.EC2NodeClassSpec{BlockDeviceMappings: []*v1beta1.BlockDeviceMapping{{EBS: &v1beta1.BlockDevice{IOPS: lo.ToPtr(int64(10))}}}}}),
				Entry("BlockDeviceMapping KMSKeyID", v1beta1.EC2NodeClass{Spec: v1beta1.EC2NodeClassSpec{BlockDeviceMappings: []*v1beta1.BlockDeviceMapping{{EBS: &v1beta1.BlockDevice{KMSKeyID: lo.ToPtr("test")}}}}}),
				Entry("BlockDeviceMapping SnapshotID", v1beta1.EC2NodeClass{Spec: v1beta1.EC2NodeClassSpec{BlockDeviceMappings: []*v1beta1.BlockDeviceMapping{{EBS: &v1beta1.BlockDevice{SnapshotID: lo.ToPtr("test")}}}}}),
				Entry("BlockDeviceMapping Throughput", v1beta1.EC2NodeClass{Spec: v1beta1.EC2NodeClassSpec{BlockDeviceMappings: []*v1beta1.BlockDeviceMapping{{EBS: &v1beta1.BlockDevice{Throughput: lo.ToPtr(int64(10))}}}}}),
				Entry("BlockDeviceMapping VolumeType", v1beta1.EC2NodeClass{Spec: v1beta1.EC2NodeClassSpec{BlockDeviceMappings: []*v1beta1.BlockDeviceMapping{{EBS: &v1beta1.BlockDevice{VolumeType: lo.ToPtr("io1")}}}}}),
			)
			// We create a separate test for updating blockDeviceMapping volumeSize, since resource.Quantity is a struct, and mergo.WithSliceDeepCopy
			// doesn't work well with unexported fields, like the ones that are present in resource.Quantity
			It("should return drifted when updating blockDeviceMapping volumeSize", func() {
				nodeClass.Spec.BlockDeviceMappings[0].EBS.VolumeSize = resource.NewScaledQuantity(10, resource.Giga)
				nodeClass.Annotations = lo.Assign(nodeClass.Annotations, map[string]string{v1beta1.AnnotationEC2NodeClassHash: nodeClass.Hash()})

				ExpectApplied(ctx, env.Client, nodeClass)
				isDrifted, err := cloudProvider.IsDrifted(ctx, nodeClaim)
				Expect(err).NotTo(HaveOccurred())
				Expect(isDrifted).To(Equal(cloudprovider.NodeClassDrift))
			})
			DescribeTable("should not return drifted if dynamic fields are updated",
				func(changes v1beta1.EC2NodeClass) {
					ExpectApplied(ctx, env.Client, nodePool, nodeClass)
					isDrifted, err := cloudProvider.IsDrifted(ctx, nodeClaim)
					Expect(err).NotTo(HaveOccurred())
					Expect(isDrifted).To(BeEmpty())

					Expect(mergo.Merge(nodeClass, changes, mergo.WithOverride))
					nodeClass.Annotations = lo.Assign(nodeClass.Annotations, map[string]string{v1beta1.AnnotationEC2NodeClassHash: nodeClass.Hash()})

					ExpectApplied(ctx, env.Client, nodeClass)
					isDrifted, err = cloudProvider.IsDrifted(ctx, nodeClaim)
					Expect(err).NotTo(HaveOccurred())
					Expect(isDrifted).To(BeEmpty())
				},
				Entry("AMI Drift", v1beta1.EC2NodeClass{Spec: v1beta1.EC2NodeClassSpec{AMISelectorTerms: []v1beta1.AMISelectorTerm{{Tags: map[string]string{"ami-key-1": "ami-value-1"}}}}}),
				Entry("Subnet Drift", v1beta1.EC2NodeClass{Spec: v1beta1.EC2NodeClassSpec{SubnetSelectorTerms: []v1beta1.SubnetSelectorTerm{{Tags: map[string]string{"sn-key-1": "sn-value-1"}}}}}),
				Entry("SecurityGroup Drift", v1beta1.EC2NodeClass{Spec: v1beta1.EC2NodeClassSpec{SecurityGroupSelectorTerms: []v1beta1.SecurityGroupSelectorTerm{{Tags: map[string]string{"sg-key": "sg-value"}}}}}),
			)
			It("should not return drifted if karpenter.k8s.aws/ec2nodeclass-hash annotation is not present on the NodeClaim", func() {
				nodeClaim.Annotations = map[string]string{
					v1beta1.AnnotationEC2NodeClassHashVersion: v1beta1.EC2NodeClassHashVersion,
				}
				nodeClass.Spec.Tags = map[string]string{
					"Test Key": "Test Value",
				}
				ExpectApplied(ctx, env.Client, nodePool, nodeClass)
				isDrifted, err := cloudProvider.IsDrifted(ctx, nodeClaim)
				Expect(err).NotTo(HaveOccurred())
				Expect(isDrifted).To(BeEmpty())
			})
			It("should not return drifted if the NodeClaim's karpenter.k8s.aws/ec2nodeclass-hash-version annotation does not match the EC2NodeClass's", func() {
				nodeClass.ObjectMeta.Annotations = map[string]string{
					v1beta1.AnnotationEC2NodeClassHash:        "test-hash-111111",
					v1beta1.AnnotationEC2NodeClassHashVersion: "test-hash-version-1",
				}
				nodeClaim.ObjectMeta.Annotations = map[string]string{
					v1beta1.AnnotationEC2NodeClassHash:        "test-hash-222222",
					v1beta1.AnnotationEC2NodeClassHashVersion: "test-hash-version-2",
				}
				ExpectApplied(ctx, env.Client, nodePool, nodeClass)
				isDrifted, err := cloudProvider.IsDrifted(ctx, nodeClaim)
				Expect(err).NotTo(HaveOccurred())
				Expect(isDrifted).To(BeEmpty())
			})
			It("should not return drifted if karpenter.k8s.aws/ec2nodeclass-hash-version annotation is not present on the NodeClass", func() {
				nodeClass.ObjectMeta.Annotations = map[string]string{
					v1beta1.AnnotationEC2NodeClassHash: "test-hash-111111",
				}
				nodeClaim.ObjectMeta.Annotations = map[string]string{
					v1beta1.AnnotationEC2NodeClassHash:        "test-hash-222222",
					v1beta1.AnnotationEC2NodeClassHashVersion: "test-hash-version-2",
				}
				// should trigger drift
				nodeClass.Spec.Tags = map[string]string{
					"Test Key": "Test Value",
				}
				ExpectApplied(ctx, env.Client, nodePool, nodeClass)
				isDrifted, err := cloudProvider.IsDrifted(ctx, nodeClaim)
				Expect(err).NotTo(HaveOccurred())
				Expect(isDrifted).To(BeEmpty())
			})
			It("should not return drifted if karpenter.k8s.aws/ec2nodeclass-hash-version annotation is not present on the NodeClaim", func() {
				nodeClass.ObjectMeta.Annotations = map[string]string{
					v1beta1.AnnotationEC2NodeClassHash:        "test-hash-111111",
					v1beta1.AnnotationEC2NodeClassHashVersion: "test-hash-version-1",
				}
				nodeClaim.ObjectMeta.Annotations = map[string]string{
					v1beta1.AnnotationEC2NodeClassHash: "test-hash-222222",
				}
				// should trigger drift
				nodeClass.Spec.Tags = map[string]string{
					"Test Key": "Test Value",
				}
				ExpectApplied(ctx, env.Client, nodePool, nodeClass)
				isDrifted, err := cloudProvider.IsDrifted(ctx, nodeClaim)
				Expect(err).NotTo(HaveOccurred())
				Expect(isDrifted).To(BeEmpty())
			})
		})
	})
	Context("Subnet Compatibility", func() {
		// Note when debugging these tests -
		// hard coded fixture data (ex. what the aws api will return) is maintained in fake/ec2api.go
		It("should default to the cluster's subnets", func() {
			ExpectApplied(ctx, env.Client, nodePool, nodeClass)
			pod := coretest.UnschedulablePod(
				coretest.PodOptions{NodeSelector: map[string]string{v1.LabelArchStable: corev1beta1.ArchitectureAmd64}})
			ExpectProvisioned(ctx, env.Client, cluster, cloudProvider, prov, pod)
			ExpectScheduled(ctx, env.Client, pod)
			Expect(awsEnv.EC2API.CreateFleetBehavior.CalledWithInput.Len()).To(Equal(1))
			input := awsEnv.EC2API.CreateFleetBehavior.CalledWithInput.Pop()
			Expect(len(input.LaunchTemplateConfigs)).To(BeNumerically(">=", 1))

			foundNonGPULT := false
			for _, v := range input.LaunchTemplateConfigs {
				for _, ov := range v.Overrides {
					if *ov.InstanceType == "m5.large" {
						foundNonGPULT = true
						Expect(v.Overrides).To(ContainElements(
							&ec2.FleetLaunchTemplateOverridesRequest{SubnetId: aws.String("subnet-test1"), ImageId: ov.ImageId, InstanceType: aws.String("m5.large"), AvailabilityZone: aws.String("test-zone-1a")},
							&ec2.FleetLaunchTemplateOverridesRequest{SubnetId: aws.String("subnet-test2"), ImageId: ov.ImageId, InstanceType: aws.String("m5.large"), AvailabilityZone: aws.String("test-zone-1b")},
							&ec2.FleetLaunchTemplateOverridesRequest{SubnetId: aws.String("subnet-test3"), ImageId: ov.ImageId, InstanceType: aws.String("m5.large"), AvailabilityZone: aws.String("test-zone-1c")},
						))
					}
				}
			}
			Expect(foundNonGPULT).To(BeTrue())
		})
		It("should launch instances into subnet with the most available IP addresses", func() {
			awsEnv.EC2API.DescribeSubnetsOutput.Set(&ec2.DescribeSubnetsOutput{Subnets: []*ec2.Subnet{
				{SubnetId: aws.String("test-subnet-1"), AvailabilityZone: aws.String("test-zone-1a"), AvailableIpAddressCount: aws.Int64(10),
					Tags: []*ec2.Tag{{Key: aws.String("Name"), Value: aws.String("test-subnet-1")}}},
				{SubnetId: aws.String("test-subnet-2"), AvailabilityZone: aws.String("test-zone-1a"), AvailableIpAddressCount: aws.Int64(100),
					Tags: []*ec2.Tag{{Key: aws.String("Name"), Value: aws.String("test-subnet-2")}}},
			}})
			ExpectApplied(ctx, env.Client, nodePool, nodeClass)
			pod := coretest.UnschedulablePod(coretest.PodOptions{NodeSelector: map[string]string{v1.LabelTopologyZone: "test-zone-1a"}})
			ExpectProvisioned(ctx, env.Client, cluster, cloudProvider, prov, pod)
			ExpectScheduled(ctx, env.Client, pod)
			createFleetInput := awsEnv.EC2API.CreateFleetBehavior.CalledWithInput.Pop()
			Expect(fake.SubnetsFromFleetRequest(createFleetInput)).To(ConsistOf("test-subnet-2"))
		})
		It("should launch instances into subnet with the most available IP addresses in-between cache refreshes", func() {
			awsEnv.EC2API.DescribeSubnetsOutput.Set(&ec2.DescribeSubnetsOutput{Subnets: []*ec2.Subnet{
				{SubnetId: aws.String("test-subnet-1"), AvailabilityZone: aws.String("test-zone-1a"), AvailableIpAddressCount: aws.Int64(10),
					Tags: []*ec2.Tag{{Key: aws.String("Name"), Value: aws.String("test-subnet-1")}}},
				{SubnetId: aws.String("test-subnet-2"), AvailabilityZone: aws.String("test-zone-1a"), AvailableIpAddressCount: aws.Int64(11),
					Tags: []*ec2.Tag{{Key: aws.String("Name"), Value: aws.String("test-subnet-2")}}},
			}})
			nodePool.Spec.Template.Spec.Kubelet = &corev1beta1.KubeletConfiguration{MaxPods: aws.Int32(1)}
			ExpectApplied(ctx, env.Client, nodePool, nodeClass)
			pod1 := coretest.UnschedulablePod(coretest.PodOptions{NodeSelector: map[string]string{v1.LabelTopologyZone: "test-zone-1a"}})
			pod2 := coretest.UnschedulablePod(coretest.PodOptions{NodeSelector: map[string]string{v1.LabelTopologyZone: "test-zone-1a"}})
			ExpectProvisioned(ctx, env.Client, cluster, cloudProvider, prov, pod1, pod2)
			ExpectScheduled(ctx, env.Client, pod1)
			ExpectScheduled(ctx, env.Client, pod2)
			createFleetInput := awsEnv.EC2API.CreateFleetBehavior.CalledWithInput.Pop()
			Expect(fake.SubnetsFromFleetRequest(createFleetInput)).To(ConsistOf("test-subnet-2"))
			// Provision for another pod that should now use the other subnet since we've consumed some from the first launch.
			pod3 := coretest.UnschedulablePod(coretest.PodOptions{NodeSelector: map[string]string{v1.LabelTopologyZone: "test-zone-1a"}})
			ExpectProvisioned(ctx, env.Client, cluster, cloudProvider, prov, pod3)
			ExpectScheduled(ctx, env.Client, pod3)
			createFleetInput = awsEnv.EC2API.CreateFleetBehavior.CalledWithInput.Pop()
			Expect(fake.SubnetsFromFleetRequest(createFleetInput)).To(ConsistOf("test-subnet-1"))
		})
		It("should update in-flight IPs when a CreateFleet error occurs", func() {
			awsEnv.EC2API.DescribeSubnetsOutput.Set(&ec2.DescribeSubnetsOutput{Subnets: []*ec2.Subnet{
				{SubnetId: aws.String("test-subnet-1"), AvailabilityZone: aws.String("test-zone-1a"), AvailableIpAddressCount: aws.Int64(10),
					Tags: []*ec2.Tag{{Key: aws.String("Name"), Value: aws.String("test-subnet-1")}}},
			}})
			pod1 := coretest.UnschedulablePod(coretest.PodOptions{NodeSelector: map[string]string{v1.LabelTopologyZone: "test-zone-1a"}})
			ExpectApplied(ctx, env.Client, nodePool, nodeClass, pod1)
			awsEnv.EC2API.CreateFleetBehavior.Error.Set(fmt.Errorf("CreateFleet synthetic error"))
			bindings := ExpectProvisioned(ctx, env.Client, cluster, cloudProvider, prov, pod1)
			Expect(len(bindings)).To(Equal(0))
		})
		It("should launch instances into subnets that are excluded by another NodePool", func() {
			awsEnv.EC2API.DescribeSubnetsOutput.Set(&ec2.DescribeSubnetsOutput{Subnets: []*ec2.Subnet{
				{SubnetId: aws.String("test-subnet-1"), AvailabilityZone: aws.String("test-zone-1a"), AvailableIpAddressCount: aws.Int64(10),
					Tags: []*ec2.Tag{{Key: aws.String("Name"), Value: aws.String("test-subnet-1")}}},
				{SubnetId: aws.String("test-subnet-2"), AvailabilityZone: aws.String("test-zone-1b"), AvailableIpAddressCount: aws.Int64(100),
					Tags: []*ec2.Tag{{Key: aws.String("Name"), Value: aws.String("test-subnet-2")}}},
			}})
			nodeClass.Spec.SubnetSelectorTerms = []v1beta1.SubnetSelectorTerm{{Tags: map[string]string{"Name": "test-subnet-1"}}}
			ExpectApplied(ctx, env.Client, nodePool, nodeClass)
			podSubnet1 := coretest.UnschedulablePod()
			ExpectProvisioned(ctx, env.Client, cluster, cloudProvider, prov, podSubnet1)
			ExpectScheduled(ctx, env.Client, podSubnet1)
			createFleetInput := awsEnv.EC2API.CreateFleetBehavior.CalledWithInput.Pop()
			Expect(fake.SubnetsFromFleetRequest(createFleetInput)).To(ConsistOf("test-subnet-1"))

			nodeClass2 := test.EC2NodeClass(v1beta1.EC2NodeClass{
				Spec: v1beta1.EC2NodeClassSpec{
					SubnetSelectorTerms: []v1beta1.SubnetSelectorTerm{
						{
							Tags: map[string]string{"Name": "test-subnet-2"},
						},
					},
					SecurityGroupSelectorTerms: []v1beta1.SecurityGroupSelectorTerm{
						{
							Tags: map[string]string{"*": "*"},
						},
					},
				},
				Status: v1beta1.EC2NodeClassStatus{
<<<<<<< HEAD
					AMIs: nodeClass.Status.AMIs,
=======
					SecurityGroups: []v1beta1.SecurityGroup{
						{
							ID: "sg-test1",
						},
					},
>>>>>>> e6fa4424
				},
			})
			nodePool2 := coretest.NodePool(corev1beta1.NodePool{
				Spec: corev1beta1.NodePoolSpec{
					Template: corev1beta1.NodeClaimTemplate{
						Spec: corev1beta1.NodeClaimSpec{
							NodeClassRef: &corev1beta1.NodeClassReference{
								Name: nodeClass2.Name,
							},
						},
					},
				},
			})
			ExpectApplied(ctx, env.Client, nodePool2, nodeClass2)
			podSubnet2 := coretest.UnschedulablePod(coretest.PodOptions{NodeSelector: map[string]string{corev1beta1.NodePoolLabelKey: nodePool2.Name}})
			ExpectProvisioned(ctx, env.Client, cluster, cloudProvider, prov, podSubnet2)
			ExpectScheduled(ctx, env.Client, podSubnet2)
			createFleetInput = awsEnv.EC2API.CreateFleetBehavior.CalledWithInput.Pop()
			Expect(fake.SubnetsFromFleetRequest(createFleetInput)).To(ConsistOf("test-subnet-2"))
		})
		It("should launch instances with an alternate NodePool when a NodeClass selects 0 subnets, security groups, or amis", func() {
			misconfiguredNodeClass := test.EC2NodeClass(v1beta1.EC2NodeClass{
				Spec: v1beta1.EC2NodeClassSpec{
					// select nothing!
					SubnetSelectorTerms: []v1beta1.SubnetSelectorTerm{
						{
							Tags: map[string]string{"Name": "nothing"},
						},
					},
					// select nothing!
					SecurityGroupSelectorTerms: []v1beta1.SecurityGroupSelectorTerm{
						{
							Tags: map[string]string{"Name": "nothing"},
						},
					},
					// select nothing!
					AMISelectorTerms: []v1beta1.AMISelectorTerm{
						{
							Tags: map[string]string{"Name": "nothing"},
						},
					},
				},
			})
			nodePool2 := coretest.NodePool(corev1beta1.NodePool{
				Spec: corev1beta1.NodePoolSpec{
					Template: corev1beta1.NodeClaimTemplate{
						Spec: corev1beta1.NodeClaimSpec{
							NodeClassRef: &corev1beta1.NodeClassReference{
								Name: misconfiguredNodeClass.Name,
							},
						},
					},
				},
			})
			ExpectApplied(ctx, env.Client, nodePool, nodePool2, nodeClass, misconfiguredNodeClass)
			pod := coretest.UnschedulablePod()
			ExpectProvisioned(ctx, env.Client, cluster, cloudProvider, prov, pod)
			ExpectScheduled(ctx, env.Client, pod)
		})
	})
	Context("EFA", func() {
		It("should include vpc.amazonaws.com/efa on a nodeclaim if it requests it", func() {
			nodeClaim.Spec.Requirements = []corev1beta1.NodeSelectorRequirementWithMinValues{
				{
					NodeSelectorRequirement: v1.NodeSelectorRequirement{
						Key:      v1.LabelInstanceTypeStable,
						Operator: v1.NodeSelectorOpIn,
						Values:   []string{"dl1.24xlarge"},
					},
				},
			}
			nodeClaim.Spec.Resources.Requests = v1.ResourceList{v1beta1.ResourceEFA: resource.MustParse("1")}
			ExpectApplied(ctx, env.Client, nodePool, nodeClass, nodeClaim)
			cloudProviderNodeClaim, err := cloudProvider.Create(ctx, nodeClaim)
			Expect(err).To(BeNil())
			Expect(lo.Keys(cloudProviderNodeClaim.Status.Allocatable)).To(ContainElement(v1beta1.ResourceEFA))
		})
		It("shouldn't include vpc.amazonaws.com/efa on a nodeclaim if it doesn't request it", func() {
			nodeClaim.Spec.Requirements = []corev1beta1.NodeSelectorRequirementWithMinValues{
				{
					NodeSelectorRequirement: v1.NodeSelectorRequirement{
						Key:      v1.LabelInstanceTypeStable,
						Operator: v1.NodeSelectorOpIn,
						Values:   []string{"dl1.24xlarge"},
					},
				},
			}
			ExpectApplied(ctx, env.Client, nodePool, nodeClass, nodeClaim)
			cloudProviderNodeClaim, err := cloudProvider.Create(ctx, nodeClaim)
			Expect(err).To(BeNil())
			Expect(lo.Keys(cloudProviderNodeClaim.Status.Allocatable)).ToNot(ContainElement(v1beta1.ResourceEFA))
		})
	})
})<|MERGE_RESOLUTION|>--- conflicted
+++ resolved
@@ -139,53 +139,53 @@
 				},
 			},
 		})
-<<<<<<< HEAD
-		amdRequirements := scheduling.NewRequirements()
-		amdRequirements.Add(scheduling.NewRequirement(v1.LabelArchStable, v1.NodeSelectorOpIn, corev1beta1.ArchitectureArm64))
-		nodeClass.Status.AMIs = []v1beta1.AMI{
-			{
-				ID: "ami-test1",
-				Requirements: scheduling.NewRequirements(
-					scheduling.NewRequirement(v1.LabelArchStable, v1.NodeSelectorOpIn, corev1beta1.ArchitectureAmd64),
-					scheduling.NewRequirement(v1beta1.LabelInstanceGPUCount, v1.NodeSelectorOpDoesNotExist),
-					scheduling.NewRequirement(v1beta1.LabelInstanceAcceleratorCount, v1.NodeSelectorOpDoesNotExist),
-				).NodeSelectorRequirements(),
+		nodeClass.Status = v1beta1.EC2NodeClassStatus{
+			InstanceProfile: "test-profile",
+			AMIs: []v1beta1.AMI{
+				{
+					ID: "ami-test1",
+					Requirements: scheduling.NewRequirements(
+						scheduling.NewRequirement(v1.LabelArchStable, v1.NodeSelectorOpIn, corev1beta1.ArchitectureAmd64),
+						scheduling.NewRequirement(v1beta1.LabelInstanceGPUCount, v1.NodeSelectorOpDoesNotExist),
+						scheduling.NewRequirement(v1beta1.LabelInstanceAcceleratorCount, v1.NodeSelectorOpDoesNotExist),
+					).NodeSelectorRequirements(),
+				},
+				{
+					ID: "ami-test2",
+					Requirements: scheduling.NewRequirements(
+						scheduling.NewRequirement(v1.LabelArchStable, v1.NodeSelectorOpIn, corev1beta1.ArchitectureAmd64),
+						scheduling.NewRequirement(v1beta1.LabelInstanceGPUCount, v1.NodeSelectorOpExists),
+					).NodeSelectorRequirements(),
+				},
+				{
+					ID: "ami-test3",
+					Requirements: scheduling.NewRequirements(
+						scheduling.NewRequirement(v1.LabelArchStable, v1.NodeSelectorOpIn, corev1beta1.ArchitectureAmd64),
+						scheduling.NewRequirement(v1beta1.LabelInstanceAcceleratorCount, v1.NodeSelectorOpExists),
+					).NodeSelectorRequirements(),
+				},
+				{
+					ID: "ami-test4",
+					Requirements: scheduling.NewRequirements(
+						scheduling.NewRequirement(v1.LabelArchStable, v1.NodeSelectorOpIn, corev1beta1.ArchitectureArm64),
+						scheduling.NewRequirement(v1beta1.LabelInstanceGPUCount, v1.NodeSelectorOpDoesNotExist),
+						scheduling.NewRequirement(v1beta1.LabelInstanceAcceleratorCount, v1.NodeSelectorOpDoesNotExist),
+					).NodeSelectorRequirements(),
+				},
 			},
-			{
-				ID: "ami-test2",
-				Requirements: scheduling.NewRequirements(
-					scheduling.NewRequirement(v1.LabelArchStable, v1.NodeSelectorOpIn, corev1beta1.ArchitectureAmd64),
-					scheduling.NewRequirement(v1beta1.LabelInstanceGPUCount, v1.NodeSelectorOpExists),
-				).NodeSelectorRequirements(),
-			},
-			{
-				ID: "ami-test3",
-				Requirements: scheduling.NewRequirements(
-					scheduling.NewRequirement(v1.LabelArchStable, v1.NodeSelectorOpIn, corev1beta1.ArchitectureAmd64),
-					scheduling.NewRequirement(v1beta1.LabelInstanceAcceleratorCount, v1.NodeSelectorOpExists),
-				).NodeSelectorRequirements(),
-			},
-			{
-				ID: "ami-test4",
-				Requirements: scheduling.NewRequirements(
-					scheduling.NewRequirement(v1.LabelArchStable, v1.NodeSelectorOpIn, corev1beta1.ArchitectureArm64),
-					scheduling.NewRequirement(v1beta1.LabelInstanceGPUCount, v1.NodeSelectorOpDoesNotExist),
-					scheduling.NewRequirement(v1beta1.LabelInstanceAcceleratorCount, v1.NodeSelectorOpDoesNotExist),
-				).NodeSelectorRequirements(),
-=======
-		nodeClass.Status.SecurityGroups = []v1beta1.SecurityGroup{
-			{
-				ID:   "sg-test1",
-				Name: "securityGroup-test1",
-			},
-			{
-				ID:   "sg-test2",
-				Name: "securityGroup-test2",
-			},
-			{
-				ID:   "sg-test3",
-				Name: "securityGroup-test3",
->>>>>>> e6fa4424
+			SecurityGroups: []v1beta1.SecurityGroup{
+				{
+					ID:   "sg-test1",
+					Name: "securityGroup-test1",
+				},
+				{
+					ID:   "sg-test2",
+					Name: "securityGroup-test2",
+				},
+				{
+					ID:   "sg-test3",
+					Name: "securityGroup-test3",
+				},
 			},
 		}
 		Expect(awsEnv.InstanceTypesProvider.UpdateInstanceTypes(ctx)).To(Succeed())
@@ -636,24 +636,26 @@
 					},
 				},
 			})
-<<<<<<< HEAD
-			nodeClass.Status.AMIs = []v1beta1.AMI{
-				{
-					ID: armAMIID,
-					Requirements: scheduling.NewRequirements(
-						scheduling.NewRequirement(v1.LabelArchStable, v1.NodeSelectorOpIn, corev1beta1.ArchitectureArm64),
-					).NodeSelectorRequirements(),
-				},
-				{
-					ID: amdAMIID,
-					Requirements: scheduling.NewRequirements(
-						scheduling.NewRequirement(v1.LabelArchStable, v1.NodeSelectorOpIn, corev1beta1.ArchitectureAmd64),
-					).NodeSelectorRequirements(),
-=======
-			nodeClass.Status.SecurityGroups = []v1beta1.SecurityGroup{
-				{
-					ID: validSecurityGroup,
->>>>>>> e6fa4424
+			nodeClass.Status = v1beta1.EC2NodeClassStatus{
+				InstanceProfile: "test-profile",
+				AMIs: []v1beta1.AMI{
+					{
+						ID: armAMIID,
+						Requirements: scheduling.NewRequirements(
+							scheduling.NewRequirement(v1.LabelArchStable, v1.NodeSelectorOpIn, corev1beta1.ArchitectureArm64),
+						).NodeSelectorRequirements(),
+					},
+					{
+						ID: amdAMIID,
+						Requirements: scheduling.NewRequirements(
+							scheduling.NewRequirement(v1.LabelArchStable, v1.NodeSelectorOpIn, corev1beta1.ArchitectureAmd64),
+						).NodeSelectorRequirements(),
+					},
+				},
+				SecurityGroups: []v1beta1.SecurityGroup{
+					{
+						ID: validSecurityGroup,
+					},
 				},
 			}
 			ExpectApplied(ctx, env.Client, nodePool, nodeClass)
@@ -860,7 +862,7 @@
 						},
 					},
 					Status: v1beta1.EC2NodeClassStatus{
-<<<<<<< HEAD
+						InstanceProfile: "test-profile",
 						AMIs: []v1beta1.AMI{
 							{
 								ID:           armAMIID,
@@ -869,11 +871,11 @@
 							{
 								ID:           amdAMIID,
 								Requirements: amdRequirements.NodeSelectorRequirements(),
-=======
+							},
+						},
 						SecurityGroups: []v1beta1.SecurityGroup{
 							{
 								ID: validSecurityGroup,
->>>>>>> e6fa4424
 							},
 						},
 					},
@@ -1114,15 +1116,12 @@
 					},
 				},
 				Status: v1beta1.EC2NodeClassStatus{
-<<<<<<< HEAD
 					AMIs: nodeClass.Status.AMIs,
-=======
 					SecurityGroups: []v1beta1.SecurityGroup{
 						{
 							ID: "sg-test1",
 						},
 					},
->>>>>>> e6fa4424
 				},
 			})
 			nodePool2 := coretest.NodePool(corev1beta1.NodePool{
