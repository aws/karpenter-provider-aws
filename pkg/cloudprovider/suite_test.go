/*
Licensed under the Apache License, Version 2.0 (the "License");
you may not use this file except in compliance with the License.
You may obtain a copy of the License at

    http://www.apache.org/licenses/LICENSE-2.0

Unless required by applicable law or agreed to in writing, software
distributed under the License is distributed on an "AS IS" BASIS,
WITHOUT WARRANTIES OR CONDITIONS OF ANY KIND, either express or implied.
See the License for the specific language governing permissions and
limitations under the License.
*/

package cloudprovider_test

import (
	"context"
	"fmt"
	"net"
	"strings"
	"testing"
	"time"

	v1 "k8s.io/api/core/v1"
	"k8s.io/apimachinery/pkg/api/resource"
	metav1 "k8s.io/apimachinery/pkg/apis/meta/v1"
	"k8s.io/apimachinery/pkg/util/sets"
	"k8s.io/client-go/tools/record"

	clock "k8s.io/utils/clock/testing"

	"github.com/aws/aws-sdk-go/aws"
	"github.com/aws/aws-sdk-go/service/ec2"
	"github.com/aws/aws-sdk-go/service/ssm"
	"github.com/imdario/mergo"
	"github.com/samber/lo"

	"github.com/aws/karpenter-provider-aws/pkg/apis"
	"github.com/aws/karpenter-provider-aws/pkg/apis/v1beta1"
	"github.com/aws/karpenter-provider-aws/pkg/cloudprovider"
	"github.com/aws/karpenter-provider-aws/pkg/controllers/nodeclass/status"
	"github.com/aws/karpenter-provider-aws/pkg/fake"
	"github.com/aws/karpenter-provider-aws/pkg/operator/options"
	"github.com/aws/karpenter-provider-aws/pkg/test"

	"sigs.k8s.io/controller-runtime/pkg/client"
	corev1beta1 "sigs.k8s.io/karpenter/pkg/apis/v1beta1"
	corecloudproivder "sigs.k8s.io/karpenter/pkg/cloudprovider"
	"sigs.k8s.io/karpenter/pkg/controllers/provisioning"
	"sigs.k8s.io/karpenter/pkg/controllers/state"
	"sigs.k8s.io/karpenter/pkg/events"
	coreoptions "sigs.k8s.io/karpenter/pkg/operator/options"
	"sigs.k8s.io/karpenter/pkg/operator/scheme"
	coretest "sigs.k8s.io/karpenter/pkg/test"

	. "github.com/onsi/ginkgo/v2"
	. "github.com/onsi/gomega"
	. "knative.dev/pkg/logging/testing"
	. "sigs.k8s.io/karpenter/pkg/test/expectations"
)

var ctx context.Context
var stop context.CancelFunc
var env *coretest.Environment
var awsEnv *test.Environment
var prov *provisioning.Provisioner
var cloudProvider *cloudprovider.CloudProvider
var cluster *state.Cluster
var fakeClock *clock.FakeClock
var recorder events.Recorder

func TestAWS(t *testing.T) {
	ctx = TestContextWithLogger(t)
	RegisterFailHandler(Fail)
	RunSpecs(t, "cloudProvider/AWS")
}

var _ = BeforeSuite(func() {
	env = coretest.NewEnvironment(scheme.Scheme, coretest.WithCRDs(apis.CRDs...))
	ctx = coreoptions.ToContext(ctx, coretest.Options())
	ctx = options.ToContext(ctx, test.Options())
	ctx, stop = context.WithCancel(ctx)
	awsEnv = test.NewEnvironment(ctx, env)
	fakeClock = clock.NewFakeClock(time.Now())
	recorder = events.NewRecorder(&record.FakeRecorder{})
	cloudProvider = cloudprovider.New(awsEnv.InstanceTypesProvider, awsEnv.InstanceProvider, recorder,
		env.Client, awsEnv.AMIProvider, awsEnv.SecurityGroupProvider, awsEnv.SubnetProvider)
	cluster = state.NewCluster(fakeClock, env.Client, cloudProvider)
	prov = provisioning.NewProvisioner(env.Client, recorder, cloudProvider, cluster)
})

var _ = AfterSuite(func() {
	stop()
	Expect(env.Stop()).To(Succeed(), "Failed to stop environment")
})

var _ = BeforeEach(func() {
	ctx = coreoptions.ToContext(ctx, coretest.Options())
	ctx = options.ToContext(ctx, test.Options())

	cluster.Reset()
	awsEnv.Reset()

	awsEnv.LaunchTemplateProvider.KubeDNSIP = net.ParseIP("10.0.100.10")
	awsEnv.LaunchTemplateProvider.ClusterEndpoint = "https://test-cluster"
})

var _ = AfterEach(func() {
	ExpectCleanedUp(ctx, env.Client)
})

var _ = Describe("CloudProvider", func() {
	var nodeClass *v1beta1.EC2NodeClass
	var nodePool *corev1beta1.NodePool
	var nodeClaim *corev1beta1.NodeClaim
	var _ = BeforeEach(func() {
		nodeClass = test.EC2NodeClass()
		nodePool = coretest.NodePool(corev1beta1.NodePool{
			Spec: corev1beta1.NodePoolSpec{
				Template: corev1beta1.NodeClaimTemplate{
					Spec: corev1beta1.NodeClaimSpec{
						NodeClassRef: &corev1beta1.NodeClassReference{
							Name: nodeClass.Name,
						},
						Requirements: []corev1beta1.NodeSelectorRequirementWithMinValues{
							{NodeSelectorRequirement: v1.NodeSelectorRequirement{Key: corev1beta1.CapacityTypeLabelKey, Operator: v1.NodeSelectorOpIn, Values: []string{corev1beta1.CapacityTypeOnDemand}}},
						},
					},
				},
			},
		})
		nodeClaim = coretest.NodeClaim(corev1beta1.NodeClaim{
			ObjectMeta: metav1.ObjectMeta{
				Labels: map[string]string{corev1beta1.NodePoolLabelKey: nodePool.Name},
			},
			Spec: corev1beta1.NodeClaimSpec{
				NodeClassRef: &corev1beta1.NodeClassReference{
					Name: nodeClass.Name,
				},
			},
		})
<<<<<<< HEAD
		nodeClass.Status.Subnets = []v1beta1.Subnet{
			{
				ID:   "subnet-test1",
				Zone: "test-zone-1a",
			},
			{
				ID:   "subnet-test2",
				Zone: "test-zone-1b",
			},
			{
				ID:   "subnet-test3",
				Zone: "test-zone-1c",
=======
		nodeClass.Status.SecurityGroups = []v1beta1.SecurityGroup{
			{
				ID:   "sg-test1",
				Name: "securityGroup-test1",
			},
			{
				ID:   "sg-test2",
				Name: "securityGroup-test2",
			},
			{
				ID:   "sg-test3",
				Name: "securityGroup-test3",
>>>>>>> e6fa4424
			},
		}
		Expect(awsEnv.InstanceTypesProvider.UpdateInstanceTypes(ctx)).To(Succeed())
		Expect(awsEnv.InstanceTypesProvider.UpdateInstanceTypeOfferings(ctx)).To(Succeed())
	})
	It("should return an ICE error when there are no instance types to launch", func() {
		// Specify no instance types and expect to receive a capacity error
		nodeClaim.Spec.Requirements = []corev1beta1.NodeSelectorRequirementWithMinValues{
			{
				NodeSelectorRequirement: v1.NodeSelectorRequirement{
					Key:      v1.LabelInstanceTypeStable,
					Operator: v1.NodeSelectorOpIn,
					Values:   []string{"test-instance-type"},
				},
			},
		}
		ExpectApplied(ctx, env.Client, nodePool, nodeClass, nodeClaim)
		cloudProviderNodeClaim, err := cloudProvider.Create(ctx, nodeClaim)
		Expect(corecloudproivder.IsInsufficientCapacityError(err)).To(BeTrue())
		Expect(cloudProviderNodeClaim).To(BeNil())
	})
	It("should set ImageID in the status field of the nodeClaim", func() {
		ExpectApplied(ctx, env.Client, nodePool, nodeClass, nodeClaim)
		cloudProviderNodeClaim, err := cloudProvider.Create(ctx, nodeClaim)
		Expect(err).To(BeNil())
		Expect(cloudProviderNodeClaim).ToNot(BeNil())
		Expect(cloudProviderNodeClaim.Status.ImageID).ToNot(BeEmpty())
	})
	It("should return NodeClass Hash on the nodeClaim", func() {
		ExpectApplied(ctx, env.Client, nodePool, nodeClass, nodeClaim)
		cloudProviderNodeClaim, err := cloudProvider.Create(ctx, nodeClaim)
		Expect(err).To(BeNil())
		Expect(cloudProviderNodeClaim).ToNot(BeNil())
		_, ok := cloudProviderNodeClaim.ObjectMeta.Annotations[v1beta1.AnnotationEC2NodeClassHash]
		Expect(ok).To(BeTrue())
	})
	It("should return NodeClass Hash Version on the nodeClaim", func() {
		ExpectApplied(ctx, env.Client, nodePool, nodeClass, nodeClaim)
		cloudProviderNodeClaim, err := cloudProvider.Create(ctx, nodeClaim)
		Expect(err).To(BeNil())
		Expect(cloudProviderNodeClaim).ToNot(BeNil())
		v, ok := cloudProviderNodeClaim.ObjectMeta.Annotations[v1beta1.AnnotationEC2NodeClassHashVersion]
		Expect(ok).To(BeTrue())
		Expect(v).To(Equal(v1beta1.EC2NodeClassHashVersion))
	})
	Context("EC2 Context", func() {
		contextID := "context-1234"
		It("should set context on the CreateFleet request if specified on the NodePool", func() {
			nodeClass.Spec.Context = aws.String(contextID)
			ExpectApplied(ctx, env.Client, nodePool, nodeClass)
			pod := coretest.UnschedulablePod()
			ExpectProvisioned(ctx, env.Client, cluster, cloudProvider, prov, pod)
			ExpectScheduled(ctx, env.Client, pod)
			Expect(awsEnv.EC2API.CreateFleetBehavior.CalledWithInput.Len()).To(Equal(1))
			createFleetInput := awsEnv.EC2API.CreateFleetBehavior.CalledWithInput.Pop()
			Expect(aws.StringValue(createFleetInput.Context)).To(Equal(contextID))
		})
		It("should default to no EC2 Context", func() {
			ExpectApplied(ctx, env.Client, nodePool, nodeClass)
			pod := coretest.UnschedulablePod()
			ExpectProvisioned(ctx, env.Client, cluster, cloudProvider, prov, pod)
			ExpectScheduled(ctx, env.Client, pod)
			Expect(awsEnv.EC2API.CreateFleetBehavior.CalledWithInput.Len()).To(Equal(1))
			createFleetInput := awsEnv.EC2API.CreateFleetBehavior.CalledWithInput.Pop()
			Expect(createFleetInput.Context).To(BeNil())
		})
	})
	Context("MinValues", func() {
		It("CreateFleet input should respect minValues for In operator requirement from NodePool", func() {
			// Create fake InstanceTypes where one instances can fit 2 pods and another one can fit only 1 pod.
			// This specific type of inputs will help us differentiate the scenario we are trying to test where ideally
			// 1 instance launch would have been sufficient to fit the pods and was cheaper but we would launch 2 separate
			// instances to meet the minimum requirement.
			instances := fake.MakeInstances()
			instances, _ = fake.MakeUniqueInstancesAndFamilies(instances, 2)
			instances[0].VCpuInfo = &ec2.VCpuInfo{DefaultVCpus: aws.Int64(1)}
			instances[1].VCpuInfo = &ec2.VCpuInfo{DefaultVCpus: aws.Int64(8)}
			awsEnv.EC2API.DescribeInstanceTypesOutput.Set(&ec2.DescribeInstanceTypesOutput{InstanceTypes: instances})
			awsEnv.EC2API.DescribeInstanceTypeOfferingsOutput.Set(&ec2.DescribeInstanceTypeOfferingsOutput{InstanceTypeOfferings: fake.MakeInstanceOfferings(instances)})
			now := time.Now()
			awsEnv.EC2API.DescribeSpotPriceHistoryOutput.Set(&ec2.DescribeSpotPriceHistoryOutput{
				SpotPriceHistory: []*ec2.SpotPrice{
					{
						AvailabilityZone: aws.String("test-zone-1a"),
						InstanceType:     instances[0].InstanceType,
						SpotPrice:        aws.String("0.002"),
						Timestamp:        &now,
					},
					{
						AvailabilityZone: aws.String("test-zone-1a"),
						InstanceType:     instances[1].InstanceType,
						SpotPrice:        aws.String("0.003"),
						Timestamp:        &now,
					},
				},
			})
			Expect(awsEnv.InstanceTypesProvider.UpdateInstanceTypes(ctx)).To(Succeed())
			Expect(awsEnv.InstanceTypesProvider.UpdateInstanceTypeOfferings(ctx)).To(Succeed())
			Expect(awsEnv.PricingProvider.UpdateSpotPricing(ctx)).To(Succeed())
			instanceNames := lo.Map(instances, func(info *ec2.InstanceTypeInfo, _ int) string { return *info.InstanceType })

			// Define NodePool that has minValues on instance-type requirement.
			nodePool = coretest.NodePool(corev1beta1.NodePool{
				Spec: corev1beta1.NodePoolSpec{
					Template: corev1beta1.NodeClaimTemplate{
						Spec: corev1beta1.NodeClaimSpec{
							NodeClassRef: &corev1beta1.NodeClassReference{
								Name: nodeClass.Name,
							},
							Requirements: []corev1beta1.NodeSelectorRequirementWithMinValues{
								{
									NodeSelectorRequirement: v1.NodeSelectorRequirement{
										Key:      corev1beta1.CapacityTypeLabelKey,
										Operator: v1.NodeSelectorOpIn,
										Values:   []string{corev1beta1.CapacityTypeSpot},
									},
								},
								{
									NodeSelectorRequirement: v1.NodeSelectorRequirement{
										Key:      v1.LabelInstanceTypeStable,
										Operator: v1.NodeSelectorOpIn,
										Values:   instanceNames,
									},
									MinValues: lo.ToPtr(2),
								},
							},
						},
					},
				},
			})

			ExpectApplied(ctx, env.Client, nodePool, nodeClass)

			// 2 pods are created with resources such that both fit together only in one of the 2 InstanceTypes created above.
			pod1 := coretest.UnschedulablePod(
				coretest.PodOptions{
					ResourceRequirements: v1.ResourceRequirements{Requests: v1.ResourceList{
						v1.ResourceCPU: resource.MustParse("0.9")},
					},
				})
			pod2 := coretest.UnschedulablePod(
				coretest.PodOptions{
					ResourceRequirements: v1.ResourceRequirements{Requests: v1.ResourceList{
						v1.ResourceCPU: resource.MustParse("0.9")},
					},
				})
			ExpectProvisioned(ctx, env.Client, cluster, cloudProvider, prov, pod1, pod2)

			// Under normal circumstances 1 node would have been created that fits both the pods but
			// here minValue enforces to include both the instances. And since one of the instances can
			// only fit 1 pod, only 1 pod is scheduled to run in the node to be launched by CreateFleet.
			node1 := ExpectScheduled(ctx, env.Client, pod1)
			node2 := ExpectScheduled(ctx, env.Client, pod2)

			// This ensures that the pods are scheduled in 2 different nodes.
			Expect(node1.Name).ToNot(Equal(node2.Name))
			Expect(awsEnv.EC2API.CreateFleetBehavior.CalledWithInput.Len()).To(Equal(2))
			createFleetInput := awsEnv.EC2API.CreateFleetBehavior.CalledWithInput.Pop()
			uniqueInstanceTypes := sets.Set[string]{}
			for _, launchTemplateConfig := range createFleetInput.LaunchTemplateConfigs {
				for _, override := range launchTemplateConfig.Overrides {
					uniqueInstanceTypes.Insert(*override.InstanceType)
				}
			}
			// This ensures that we have sent the minimum number of requirements defined in the NodePool.
			Expect(len(uniqueInstanceTypes)).To(BeNumerically(">=", 2))
		})
		It("CreateFleet input should respect minValues for Exists Operator in requirement from NodePool", func() {
			// Create fake InstanceTypes where one instances can fit 2 pods and another one can fit only 1 pod.
			instances := fake.MakeInstances()
			instances, _ = fake.MakeUniqueInstancesAndFamilies(instances, 2)
			instances[0].VCpuInfo = &ec2.VCpuInfo{DefaultVCpus: aws.Int64(1)}
			instances[1].VCpuInfo = &ec2.VCpuInfo{DefaultVCpus: aws.Int64(8)}
			awsEnv.EC2API.DescribeInstanceTypesOutput.Set(&ec2.DescribeInstanceTypesOutput{InstanceTypes: instances})
			awsEnv.EC2API.DescribeInstanceTypeOfferingsOutput.Set(&ec2.DescribeInstanceTypeOfferingsOutput{InstanceTypeOfferings: fake.MakeInstanceOfferings(instances)})
			now := time.Now()
			awsEnv.EC2API.DescribeSpotPriceHistoryOutput.Set(&ec2.DescribeSpotPriceHistoryOutput{
				SpotPriceHistory: []*ec2.SpotPrice{
					{
						AvailabilityZone: aws.String("test-zone-1a"),
						InstanceType:     instances[0].InstanceType,
						SpotPrice:        aws.String("0.002"),
						Timestamp:        &now,
					},
					{
						AvailabilityZone: aws.String("test-zone-1a"),
						InstanceType:     instances[1].InstanceType,
						SpotPrice:        aws.String("0.003"),
						Timestamp:        &now,
					},
				},
			})
			Expect(awsEnv.InstanceTypesProvider.UpdateInstanceTypes(ctx)).To(Succeed())
			Expect(awsEnv.InstanceTypesProvider.UpdateInstanceTypeOfferings(ctx)).To(Succeed())
			Expect(awsEnv.PricingProvider.UpdateSpotPricing(ctx)).To(Succeed())
			instanceNames := lo.Map(instances, func(info *ec2.InstanceTypeInfo, _ int) string { return *info.InstanceType })

			// Define NodePool that has minValues on instance-type requirement.
			nodePool = coretest.NodePool(corev1beta1.NodePool{
				Spec: corev1beta1.NodePoolSpec{
					Template: corev1beta1.NodeClaimTemplate{
						Spec: corev1beta1.NodeClaimSpec{
							NodeClassRef: &corev1beta1.NodeClassReference{
								Name: nodeClass.Name,
							},
							Requirements: []corev1beta1.NodeSelectorRequirementWithMinValues{
								{
									NodeSelectorRequirement: v1.NodeSelectorRequirement{
										Key:      v1.LabelInstanceTypeStable,
										Operator: v1.NodeSelectorOpExists,
									},
									MinValues: lo.ToPtr(2),
								},
								{
									NodeSelectorRequirement: v1.NodeSelectorRequirement{
										Key:      v1.LabelInstanceTypeStable,
										Operator: v1.NodeSelectorOpIn,
										Values:   instanceNames,
									},
									MinValues: lo.ToPtr(1),
								},
							},
						},
					},
				},
			})

			ExpectApplied(ctx, env.Client, nodePool, nodeClass)

			// 2 pods are created with resources such that both fit together only in one of the 2 InstanceTypes created above.
			pod1 := coretest.UnschedulablePod(
				coretest.PodOptions{
					ResourceRequirements: v1.ResourceRequirements{Requests: v1.ResourceList{
						v1.ResourceCPU: resource.MustParse("0.9")},
					},
				})
			pod2 := coretest.UnschedulablePod(
				coretest.PodOptions{
					ResourceRequirements: v1.ResourceRequirements{Requests: v1.ResourceList{
						v1.ResourceCPU: resource.MustParse("0.9")},
					},
				})
			ExpectProvisioned(ctx, env.Client, cluster, cloudProvider, prov, pod1, pod2)

			// Under normal circumstances 1 node would have been created that fits both the pods but
			// here minValue enforces to include both the instances. And since one of the instances can
			// only fit 1 pod, only 1 pod is scheduled to run in the node to be launched by CreateFleet.
			node1 := ExpectScheduled(ctx, env.Client, pod1)
			node2 := ExpectScheduled(ctx, env.Client, pod2)

			// This ensures that the pods are scheduled in 2 different nodes.
			Expect(node1.Name).ToNot(Equal(node2.Name))
			Expect(awsEnv.EC2API.CreateFleetBehavior.CalledWithInput.Len()).To(Equal(2))
			createFleetInput := awsEnv.EC2API.CreateFleetBehavior.CalledWithInput.Pop()
			uniqueInstanceTypes := sets.Set[string]{}
			for _, launchTemplateConfig := range createFleetInput.LaunchTemplateConfigs {
				for _, override := range launchTemplateConfig.Overrides {
					uniqueInstanceTypes.Insert(*override.InstanceType)
				}
			}
			// This ensures that we have sent the minimum number of requirements defined in the NodePool.
			Expect(len(uniqueInstanceTypes)).To(BeNumerically(">=", 2))
		})
		It("CreateFleet input should respect minValues from multiple keys in NodePool", func() {
			// Create fake InstanceTypes where 2 instances can fit 2 pods individually and one can fit only 1 pod.
			instances := fake.MakeInstances()
			uniqInstanceTypes, instanceFamilies := fake.MakeUniqueInstancesAndFamilies(instances, 3)
			uniqInstanceTypes[0].VCpuInfo = &ec2.VCpuInfo{DefaultVCpus: aws.Int64(1)}
			uniqInstanceTypes[1].VCpuInfo = &ec2.VCpuInfo{DefaultVCpus: aws.Int64(4)}
			uniqInstanceTypes[2].VCpuInfo = &ec2.VCpuInfo{DefaultVCpus: aws.Int64(8)}
			awsEnv.EC2API.DescribeInstanceTypesOutput.Set(&ec2.DescribeInstanceTypesOutput{InstanceTypes: uniqInstanceTypes})
			awsEnv.EC2API.DescribeInstanceTypeOfferingsOutput.Set(&ec2.DescribeInstanceTypeOfferingsOutput{InstanceTypeOfferings: fake.MakeInstanceOfferings(uniqInstanceTypes)})
			now := time.Now()
			awsEnv.EC2API.DescribeSpotPriceHistoryOutput.Set(&ec2.DescribeSpotPriceHistoryOutput{
				SpotPriceHistory: []*ec2.SpotPrice{
					{
						AvailabilityZone: aws.String("test-zone-1a"),
						InstanceType:     uniqInstanceTypes[0].InstanceType,
						SpotPrice:        aws.String("0.002"),
						Timestamp:        &now,
					},
					{
						AvailabilityZone: aws.String("test-zone-1a"),
						InstanceType:     uniqInstanceTypes[1].InstanceType,
						SpotPrice:        aws.String("0.003"),
						Timestamp:        &now,
					},
					{
						AvailabilityZone: aws.String("test-zone-1a"),
						InstanceType:     uniqInstanceTypes[2].InstanceType,
						SpotPrice:        aws.String("0.004"),
						Timestamp:        &now,
					},
				},
			})
			Expect(awsEnv.InstanceTypesProvider.UpdateInstanceTypes(ctx)).To(Succeed())
			Expect(awsEnv.InstanceTypesProvider.UpdateInstanceTypeOfferings(ctx)).To(Succeed())
			Expect(awsEnv.PricingProvider.UpdateSpotPricing(ctx)).To(Succeed())
			instanceNames := lo.Map(uniqInstanceTypes, func(info *ec2.InstanceTypeInfo, _ int) string { return *info.InstanceType })

			// Define NodePool that has minValues in multiple requirements.
			nodePool = coretest.NodePool(corev1beta1.NodePool{
				Spec: corev1beta1.NodePoolSpec{
					Template: corev1beta1.NodeClaimTemplate{
						Spec: corev1beta1.NodeClaimSpec{
							NodeClassRef: &corev1beta1.NodeClassReference{
								Name: nodeClass.Name,
							},
							Requirements: []corev1beta1.NodeSelectorRequirementWithMinValues{
								{
									NodeSelectorRequirement: v1.NodeSelectorRequirement{
										Key:      v1.LabelInstanceTypeStable,
										Operator: v1.NodeSelectorOpIn,
										Values:   instanceNames,
									},
									// consider at least 2 unique instance types
									MinValues: lo.ToPtr(2),
								},
								{
									NodeSelectorRequirement: v1.NodeSelectorRequirement{
										Key:      v1beta1.LabelInstanceFamily,
										Operator: v1.NodeSelectorOpIn,
										Values:   instanceFamilies.UnsortedList(),
									},
									// consider at least 3 unique instance families
									MinValues: lo.ToPtr(3),
								},
							},
						},
					},
				},
			})

			ExpectApplied(ctx, env.Client, nodePool, nodeClass)
			pod1 := coretest.UnschedulablePod(
				coretest.PodOptions{
					ResourceRequirements: v1.ResourceRequirements{Requests: v1.ResourceList{
						v1.ResourceCPU: resource.MustParse("0.9")},
					},
				})
			pod2 := coretest.UnschedulablePod(
				coretest.PodOptions{
					ResourceRequirements: v1.ResourceRequirements{Requests: v1.ResourceList{
						v1.ResourceCPU: resource.MustParse("0.9")},
					},
				})
			ExpectProvisioned(ctx, env.Client, cluster, cloudProvider, prov, pod1, pod2)

			// Under normal circumstances 1 node would have been created that fits both the pods but
			// here minValue enforces to include all the 3 instances to satisfy both the instance-type and instance-family requirements.
			// And since one of the instances can only fit 1 pod, only 1 pod is scheduled to run in the node to be launched by CreateFleet.
			node1 := ExpectScheduled(ctx, env.Client, pod1)
			node2 := ExpectScheduled(ctx, env.Client, pod2)
			Expect(node1.Name).ToNot(Equal(node2.Name))
			Expect(awsEnv.EC2API.CreateFleetBehavior.CalledWithInput.Len()).To(Equal(2))
			createFleetInput := awsEnv.EC2API.CreateFleetBehavior.CalledWithInput.Pop()
			uniqueInstanceTypes, uniqueInstanceFamilies := sets.Set[string]{}, sets.Set[string]{}
			for _, launchTemplateConfig := range createFleetInput.LaunchTemplateConfigs {
				for _, override := range launchTemplateConfig.Overrides {
					uniqueInstanceTypes.Insert(*override.InstanceType)
					uniqueInstanceFamilies.Insert(strings.Split(*override.InstanceType, ".")[0])
				}
			}
			// Ensure that there are at least minimum number of unique instance types as per the requirement in the CreateFleet request.
			Expect(len(uniqueInstanceTypes)).To(BeNumerically("==", 3))
			// Ensure that there are at least minimum number of unique instance families as per the requirement in the CreateFleet request.
			Expect(len(uniqueInstanceFamilies)).To(BeNumerically("==", 3))
		})
	})
	Context("NodeClaim Drift", func() {
		var armAMIID, amdAMIID string
		var validSecurityGroup string
		var selectedInstanceType *corecloudproivder.InstanceType
		var instance *ec2.Instance
		var validSubnet1 string
		var validSubnet2 string
		BeforeEach(func() {
			armAMIID, amdAMIID = fake.ImageID(), fake.ImageID()
			validSecurityGroup = fake.SecurityGroupID()
			validSubnet1 = fake.SubnetID()
			validSubnet2 = fake.SubnetID()
			awsEnv.SSMAPI.GetParameterOutput = &ssm.GetParameterOutput{
				Parameter: &ssm.Parameter{Value: aws.String(armAMIID)},
			}
			awsEnv.EC2API.DescribeImagesOutput.Set(&ec2.DescribeImagesOutput{
				Images: []*ec2.Image{
					{
						Name:         aws.String(coretest.RandomName()),
						ImageId:      aws.String(armAMIID),
						Architecture: aws.String("arm64"),
						CreationDate: aws.String("2022-08-15T12:00:00Z"),
						Tags: []*ec2.Tag{
							{
								Key:   aws.String("ami-key-1"),
								Value: aws.String("ami-value-1"),
							},
						},
					},
					{
						Name:         aws.String(coretest.RandomName()),
						ImageId:      aws.String(amdAMIID),
						Architecture: aws.String("x86_64"),
						CreationDate: aws.String("2022-08-15T12:00:00Z"),
						Tags: []*ec2.Tag{
							{
								Key:   aws.String("ami-key-2"),
								Value: aws.String("ami-value-2"),
							},
						},
					},
				},
			})
			awsEnv.EC2API.DescribeSecurityGroupsOutput.Set(&ec2.DescribeSecurityGroupsOutput{
				SecurityGroups: []*ec2.SecurityGroup{
					{
						GroupId:   aws.String(validSecurityGroup),
						GroupName: aws.String("test-securitygroup"),
						Tags: []*ec2.Tag{
							{
								Key:   aws.String("sg-key"),
								Value: aws.String("sg-value"),
							},
						},
					},
				},
			})
			awsEnv.EC2API.DescribeSubnetsOutput.Set(&ec2.DescribeSubnetsOutput{
				Subnets: []*ec2.Subnet{
					{
						SubnetId:         aws.String(validSubnet1),
						AvailabilityZone: aws.String("zone-1"),
						Tags: []*ec2.Tag{
							{
								Key:   aws.String("sn-key-1"),
								Value: aws.String("sn-value-1"),
							},
						},
					},
					{
						SubnetId:         aws.String(validSubnet2),
						AvailabilityZone: aws.String("zone-2"),
						Tags: []*ec2.Tag{
							{
								Key:   aws.String("sn-key-2"),
								Value: aws.String("sn-value-2"),
							},
						},
					},
				},
			})
<<<<<<< HEAD
			nodeClass.Status.Subnets = []v1beta1.Subnet{
				{
					ID:   validSubnet1,
					Zone: "zone-1",
				},
				{
					ID:   validSubnet2,
					Zone: "zone-2",
=======
			nodeClass.Status.SecurityGroups = []v1beta1.SecurityGroup{
				{
					ID: validSecurityGroup,
>>>>>>> e6fa4424
				},
			}
			ExpectApplied(ctx, env.Client, nodePool, nodeClass)
			instanceTypes, err := cloudProvider.GetInstanceTypes(ctx, nodePool)
			Expect(err).ToNot(HaveOccurred())
			selectedInstanceType = instanceTypes[0]

			// Create the instance we want returned from the EC2 API
			instance = &ec2.Instance{
				ImageId:               aws.String(armAMIID),
				InstanceType:          aws.String(selectedInstanceType.Name),
				SubnetId:              aws.String(validSubnet1),
				SpotInstanceRequestId: aws.String(coretest.RandomName()),
				State: &ec2.InstanceState{
					Name: aws.String(ec2.InstanceStateNameRunning),
				},
				InstanceId: aws.String(fake.InstanceID()),
				Placement: &ec2.Placement{
					AvailabilityZone: aws.String("test-zone-1a"),
				},
				SecurityGroups: []*ec2.GroupIdentifier{{GroupId: aws.String(validSecurityGroup)}},
			}
			awsEnv.EC2API.DescribeInstancesBehavior.Output.Set(&ec2.DescribeInstancesOutput{
				Reservations: []*ec2.Reservation{{Instances: []*ec2.Instance{instance}}},
			})
			nodeClass.Annotations = lo.Assign(nodeClass.Annotations, map[string]string{
				v1beta1.AnnotationEC2NodeClassHash:        nodeClass.Hash(),
				v1beta1.AnnotationEC2NodeClassHashVersion: v1beta1.EC2NodeClassHashVersion,
			})
			nodeClaim.Status.ProviderID = fake.ProviderID(lo.FromPtr(instance.InstanceId))
			nodeClaim.Annotations = lo.Assign(nodeClaim.Annotations, map[string]string{
				v1beta1.AnnotationEC2NodeClassHash:        nodeClass.Hash(),
				v1beta1.AnnotationEC2NodeClassHashVersion: v1beta1.EC2NodeClassHashVersion,
			})
			nodeClaim.Labels = lo.Assign(nodeClaim.Labels, map[string]string{v1.LabelInstanceTypeStable: selectedInstanceType.Name})
		})
		It("should not fail if NodeClass does not exist", func() {
			ExpectDeleted(ctx, env.Client, nodeClass)
			drifted, err := cloudProvider.IsDrifted(ctx, nodeClaim)
			Expect(err).ToNot(HaveOccurred())
			Expect(drifted).To(BeEmpty())
		})
		It("should not fail if NodePool does not exist", func() {
			ExpectDeleted(ctx, env.Client, nodePool)
			drifted, err := cloudProvider.IsDrifted(ctx, nodeClaim)
			Expect(err).ToNot(HaveOccurred())
			Expect(drifted).To(BeEmpty())
		})
		It("should return drifted if the AMI is not valid", func() {
			// Instance is a reference to what we return in the GetInstances call
			instance.ImageId = aws.String(fake.ImageID())
			isDrifted, err := cloudProvider.IsDrifted(ctx, nodeClaim)
			Expect(err).ToNot(HaveOccurred())
			Expect(isDrifted).To(Equal(cloudprovider.AMIDrift))
		})
		It("should return drifted if there are multiple drift reasons", func() {
			// Instance is a reference to what we return in the GetInstances call
			instance.ImageId = aws.String(fake.ImageID())
			instance.SubnetId = aws.String(fake.SubnetID())
			instance.SecurityGroups = []*ec2.GroupIdentifier{{GroupId: aws.String(fake.SecurityGroupID())}}
			// Assign a fake hash
			nodeClass.Annotations = lo.Assign(nodeClass.Annotations, map[string]string{
				v1beta1.AnnotationEC2NodeClassHash: "abcdefghijkl",
			})
			ExpectApplied(ctx, env.Client, nodeClass)
			isDrifted, err := cloudProvider.IsDrifted(ctx, nodeClaim)
			Expect(err).ToNot(HaveOccurred())
			Expect(isDrifted).To(Equal(cloudprovider.NodeClassDrift))
		})
		It("should return drifted if the subnet is not valid", func() {
			instance.SubnetId = aws.String(fake.SubnetID())
			isDrifted, err := cloudProvider.IsDrifted(ctx, nodeClaim)
			Expect(err).ToNot(HaveOccurred())
			Expect(isDrifted).To(Equal(cloudprovider.SubnetDrift))
		})
		It("should return an error if subnets are empty", func() {
			awsEnv.SubnetCache.Flush()
			nodeClass.Status.Subnets = []v1beta1.Subnet{}
			ExpectApplied(ctx, env.Client, nodeClass)
			_, err := cloudProvider.IsDrifted(ctx, nodeClaim)
			Expect(err).To(HaveOccurred())
		})
		It("should not return drifted if the NodeClaim is valid", func() {
			isDrifted, err := cloudProvider.IsDrifted(ctx, nodeClaim)
			Expect(err).ToNot(HaveOccurred())
			Expect(isDrifted).To(BeEmpty())
		})
		It("should return an error if the security groups are empty", func() {
			nodeClass.Status.SecurityGroups = []v1beta1.SecurityGroup{}
			ExpectApplied(ctx, env.Client, nodeClass)
			// Instance is a reference to what we return in the GetInstances call
			instance.SecurityGroups = []*ec2.GroupIdentifier{{GroupId: aws.String(fake.SecurityGroupID())}}
			_, err := cloudProvider.IsDrifted(ctx, nodeClaim)
			Expect(err).To(HaveOccurred())
		})
		It("should return drifted if the instance security groups doesn't match the discovered values", func() {
			// Instance is a reference to what we return in the GetInstances call
			instance.SecurityGroups = []*ec2.GroupIdentifier{{GroupId: aws.String(fake.SecurityGroupID())}}
			isDrifted, err := cloudProvider.IsDrifted(ctx, nodeClaim)
			Expect(err).ToNot(HaveOccurred())
			Expect(isDrifted).To(Equal(cloudprovider.SecurityGroupDrift))
		})
		It("should return drifted if there are more instance security groups present than in the discovered values", func() {
			// Instance is a reference to what we return in the GetInstances call
			instance.SecurityGroups = []*ec2.GroupIdentifier{{GroupId: aws.String(fake.SecurityGroupID())}, {GroupId: aws.String(validSecurityGroup)}}
			isDrifted, err := cloudProvider.IsDrifted(ctx, nodeClaim)
			Expect(err).ToNot(HaveOccurred())
			Expect(isDrifted).To(Equal(cloudprovider.SecurityGroupDrift))
		})
		It("should return drifted if more security groups are present than instance security groups then discovered from nodeclass", func() {
			nodeClass.Status.SecurityGroups = []v1beta1.SecurityGroup{
				{
					ID:   validSecurityGroup,
					Name: "test-securitygroup",
				},
				{
					ID:   fake.SecurityGroupID(),
					Name: "test-securitygroup",
				},
			}
			ExpectApplied(ctx, env.Client, nodeClass)
			isDrifted, err := cloudProvider.IsDrifted(ctx, nodeClaim)
			Expect(err).ToNot(HaveOccurred())
			Expect(isDrifted).To(Equal(cloudprovider.SecurityGroupDrift))
		})
		It("should not return drifted if the security groups match", func() {
			isDrifted, err := cloudProvider.IsDrifted(ctx, nodeClaim)
			Expect(err).ToNot(HaveOccurred())
			Expect(isDrifted).To(BeEmpty())
		})
		It("should error if the NodeClaim doesn't have the instance-type label", func() {
			delete(nodeClaim.Labels, v1.LabelInstanceTypeStable)
			_, err := cloudProvider.IsDrifted(ctx, nodeClaim)
			Expect(err).To(HaveOccurred())
		})
		It("should error drift if NodeClaim doesn't have provider id", func() {
			nodeClaim.Status = corev1beta1.NodeClaimStatus{}
			isDrifted, err := cloudProvider.IsDrifted(ctx, nodeClaim)
			Expect(err).To(HaveOccurred())
			Expect(isDrifted).To(BeEmpty())
		})
		It("should error if the underlying NodeClaim doesn't exist", func() {
			awsEnv.EC2API.DescribeInstancesBehavior.Output.Set(&ec2.DescribeInstancesOutput{
				Reservations: []*ec2.Reservation{{Instances: []*ec2.Instance{}}},
			})
			_, err := cloudProvider.IsDrifted(ctx, nodeClaim)
			Expect(err).To(HaveOccurred())
		})
		It("should return drifted if the AMI no longer matches the existing NodeClaims instance type", func() {
			nodeClass.Spec.AMISelectorTerms = []v1beta1.AMISelectorTerm{{ID: amdAMIID}}
			ExpectApplied(ctx, env.Client, nodeClass)
			isDrifted, err := cloudProvider.IsDrifted(ctx, nodeClaim)
			Expect(err).ToNot(HaveOccurred())
			Expect(isDrifted).To(Equal(cloudprovider.AMIDrift))
		})
		Context("Static Drift Detection", func() {
			BeforeEach(func() {
				nodeClass = &v1beta1.EC2NodeClass{
					ObjectMeta: nodeClass.ObjectMeta,
					Spec: v1beta1.EC2NodeClassSpec{
						SubnetSelectorTerms:        nodeClass.Spec.SubnetSelectorTerms,
						SecurityGroupSelectorTerms: nodeClass.Spec.SecurityGroupSelectorTerms,
						Role:                       nodeClass.Spec.Role,
						UserData:                   lo.ToPtr("Fake Userdata"),
						Tags: map[string]string{
							"fakeKey": "fakeValue",
						},
						Context:                  lo.ToPtr("fake-context"),
						DetailedMonitoring:       lo.ToPtr(false),
						AMIFamily:                lo.ToPtr(v1beta1.AMIFamilyAL2023),
						AssociatePublicIPAddress: lo.ToPtr(false),
						MetadataOptions: &v1beta1.MetadataOptions{
							HTTPEndpoint:            lo.ToPtr("disabled"),
							HTTPProtocolIPv6:        lo.ToPtr("disabled"),
							HTTPPutResponseHopLimit: lo.ToPtr(int64(1)),
							HTTPTokens:              lo.ToPtr("optional"),
						},
						BlockDeviceMappings: []*v1beta1.BlockDeviceMapping{
							{
								DeviceName: lo.ToPtr("fakeName"),
								RootVolume: false,
								EBS: &v1beta1.BlockDevice{
									DeleteOnTermination: lo.ToPtr(false),
									Encrypted:           lo.ToPtr(false),
									IOPS:                lo.ToPtr(int64(0)),
									KMSKeyID:            lo.ToPtr("fakeKMSKeyID"),
									SnapshotID:          lo.ToPtr("fakeSnapshot"),
									Throughput:          lo.ToPtr(int64(0)),
									VolumeSize:          resource.NewScaledQuantity(2, resource.Giga),
									VolumeType:          lo.ToPtr("standard"),
								},
							},
						},
					},
					Status: v1beta1.EC2NodeClassStatus{
<<<<<<< HEAD
						Subnets: []v1beta1.Subnet{
							{
								ID:   validSubnet1,
								Zone: "zone-1",
							},
							{
								ID:   validSubnet2,
								Zone: "zone-2",
=======
						SecurityGroups: []v1beta1.SecurityGroup{
							{
								ID: validSecurityGroup,
>>>>>>> e6fa4424
							},
						},
					},
				}
				nodeClass.Annotations = lo.Assign(nodeClass.Annotations, map[string]string{v1beta1.AnnotationEC2NodeClassHash: nodeClass.Hash()})
				nodeClaim.Annotations = lo.Assign(nodeClaim.Annotations, map[string]string{v1beta1.AnnotationEC2NodeClassHash: nodeClass.Hash()})
			})
			DescribeTable("should return drifted if a statically drifted EC2NodeClass.Spec field is updated",
				func(changes v1beta1.EC2NodeClass) {
					ExpectApplied(ctx, env.Client, nodePool, nodeClass)
					isDrifted, err := cloudProvider.IsDrifted(ctx, nodeClaim)
					Expect(err).NotTo(HaveOccurred())
					Expect(isDrifted).To(BeEmpty())

					Expect(mergo.Merge(nodeClass, changes, mergo.WithOverride, mergo.WithSliceDeepCopy)).To(Succeed())
					nodeClass.Annotations = lo.Assign(nodeClass.Annotations, map[string]string{v1beta1.AnnotationEC2NodeClassHash: nodeClass.Hash()})

					ExpectApplied(ctx, env.Client, nodeClass)
					isDrifted, err = cloudProvider.IsDrifted(ctx, nodeClaim)
					Expect(err).NotTo(HaveOccurred())
					Expect(isDrifted).To(Equal(cloudprovider.NodeClassDrift))
				},
				Entry("UserData", v1beta1.EC2NodeClass{Spec: v1beta1.EC2NodeClassSpec{UserData: lo.ToPtr("userdata-test-2")}}),
				Entry("Tags", v1beta1.EC2NodeClass{Spec: v1beta1.EC2NodeClassSpec{Tags: map[string]string{"keyTag-test-3": "valueTag-test-3"}}}),
				Entry("Context", v1beta1.EC2NodeClass{Spec: v1beta1.EC2NodeClassSpec{Context: lo.ToPtr("context-2")}}),
				Entry("DetailedMonitoring", v1beta1.EC2NodeClass{Spec: v1beta1.EC2NodeClassSpec{DetailedMonitoring: aws.Bool(true)}}),
				Entry("AMIFamily", v1beta1.EC2NodeClass{Spec: v1beta1.EC2NodeClassSpec{AMIFamily: lo.ToPtr(v1beta1.AMIFamilyBottlerocket)}}),
				Entry("InstanceStorePolicy", v1beta1.EC2NodeClass{Spec: v1beta1.EC2NodeClassSpec{InstanceStorePolicy: lo.ToPtr(v1beta1.InstanceStorePolicyRAID0)}}),
				Entry("AssociatePublicIPAddress", v1beta1.EC2NodeClass{Spec: v1beta1.EC2NodeClassSpec{AssociatePublicIPAddress: lo.ToPtr(true)}}),
				Entry("MetadataOptions HTTPEndpoint", v1beta1.EC2NodeClass{Spec: v1beta1.EC2NodeClassSpec{MetadataOptions: &v1beta1.MetadataOptions{HTTPEndpoint: lo.ToPtr("enabled")}}}),
				Entry("MetadataOptions HTTPProtocolIPv6", v1beta1.EC2NodeClass{Spec: v1beta1.EC2NodeClassSpec{MetadataOptions: &v1beta1.MetadataOptions{HTTPProtocolIPv6: lo.ToPtr("enabled")}}}),
				Entry("MetadataOptions HTTPPutResponseHopLimit", v1beta1.EC2NodeClass{Spec: v1beta1.EC2NodeClassSpec{MetadataOptions: &v1beta1.MetadataOptions{HTTPPutResponseHopLimit: lo.ToPtr(int64(10))}}}),
				Entry("MetadataOptions HTTPTokens", v1beta1.EC2NodeClass{Spec: v1beta1.EC2NodeClassSpec{MetadataOptions: &v1beta1.MetadataOptions{HTTPTokens: lo.ToPtr("required")}}}),
				Entry("BlockDeviceMapping DeviceName", v1beta1.EC2NodeClass{Spec: v1beta1.EC2NodeClassSpec{BlockDeviceMappings: []*v1beta1.BlockDeviceMapping{{DeviceName: lo.ToPtr("map-device-test-3")}}}}),
				Entry("BlockDeviceMapping RootVolume", v1beta1.EC2NodeClass{Spec: v1beta1.EC2NodeClassSpec{BlockDeviceMappings: []*v1beta1.BlockDeviceMapping{{RootVolume: true}}}}),
				Entry("BlockDeviceMapping DeleteOnTermination", v1beta1.EC2NodeClass{Spec: v1beta1.EC2NodeClassSpec{BlockDeviceMappings: []*v1beta1.BlockDeviceMapping{{EBS: &v1beta1.BlockDevice{DeleteOnTermination: lo.ToPtr(true)}}}}}),
				Entry("BlockDeviceMapping Encrypted", v1beta1.EC2NodeClass{Spec: v1beta1.EC2NodeClassSpec{BlockDeviceMappings: []*v1beta1.BlockDeviceMapping{{EBS: &v1beta1.BlockDevice{Encrypted: lo.ToPtr(true)}}}}}),
				Entry("BlockDeviceMapping IOPS", v1beta1.EC2NodeClass{Spec: v1beta1.EC2NodeClassSpec{BlockDeviceMappings: []*v1beta1.BlockDeviceMapping{{EBS: &v1beta1.BlockDevice{IOPS: lo.ToPtr(int64(10))}}}}}),
				Entry("BlockDeviceMapping KMSKeyID", v1beta1.EC2NodeClass{Spec: v1beta1.EC2NodeClassSpec{BlockDeviceMappings: []*v1beta1.BlockDeviceMapping{{EBS: &v1beta1.BlockDevice{KMSKeyID: lo.ToPtr("test")}}}}}),
				Entry("BlockDeviceMapping SnapshotID", v1beta1.EC2NodeClass{Spec: v1beta1.EC2NodeClassSpec{BlockDeviceMappings: []*v1beta1.BlockDeviceMapping{{EBS: &v1beta1.BlockDevice{SnapshotID: lo.ToPtr("test")}}}}}),
				Entry("BlockDeviceMapping Throughput", v1beta1.EC2NodeClass{Spec: v1beta1.EC2NodeClassSpec{BlockDeviceMappings: []*v1beta1.BlockDeviceMapping{{EBS: &v1beta1.BlockDevice{Throughput: lo.ToPtr(int64(10))}}}}}),
				Entry("BlockDeviceMapping VolumeType", v1beta1.EC2NodeClass{Spec: v1beta1.EC2NodeClassSpec{BlockDeviceMappings: []*v1beta1.BlockDeviceMapping{{EBS: &v1beta1.BlockDevice{VolumeType: lo.ToPtr("io1")}}}}}),
			)
			// We create a separate test for updating blockDeviceMapping volumeSize, since resource.Quantity is a struct, and mergo.WithSliceDeepCopy
			// doesn't work well with unexported fields, like the ones that are present in resource.Quantity
			It("should return drifted when updating blockDeviceMapping volumeSize", func() {
				nodeClass.Spec.BlockDeviceMappings[0].EBS.VolumeSize = resource.NewScaledQuantity(10, resource.Giga)
				nodeClass.Annotations = lo.Assign(nodeClass.Annotations, map[string]string{v1beta1.AnnotationEC2NodeClassHash: nodeClass.Hash()})

				ExpectApplied(ctx, env.Client, nodeClass)
				isDrifted, err := cloudProvider.IsDrifted(ctx, nodeClaim)
				Expect(err).NotTo(HaveOccurred())
				Expect(isDrifted).To(Equal(cloudprovider.NodeClassDrift))
			})
			DescribeTable("should not return drifted if dynamic fields are updated",
				func(changes v1beta1.EC2NodeClass) {
					ExpectApplied(ctx, env.Client, nodePool, nodeClass)
					isDrifted, err := cloudProvider.IsDrifted(ctx, nodeClaim)
					Expect(err).NotTo(HaveOccurred())
					Expect(isDrifted).To(BeEmpty())

					Expect(mergo.Merge(nodeClass, changes, mergo.WithOverride))
					nodeClass.Annotations = lo.Assign(nodeClass.Annotations, map[string]string{v1beta1.AnnotationEC2NodeClassHash: nodeClass.Hash()})

					ExpectApplied(ctx, env.Client, nodeClass)
					isDrifted, err = cloudProvider.IsDrifted(ctx, nodeClaim)
					Expect(err).NotTo(HaveOccurred())
					Expect(isDrifted).To(BeEmpty())
				},
				Entry("AMI Drift", v1beta1.EC2NodeClass{Spec: v1beta1.EC2NodeClassSpec{AMISelectorTerms: []v1beta1.AMISelectorTerm{{Tags: map[string]string{"ami-key-1": "ami-value-1"}}}}}),
				Entry("Subnet Drift", v1beta1.EC2NodeClass{Spec: v1beta1.EC2NodeClassSpec{SubnetSelectorTerms: []v1beta1.SubnetSelectorTerm{{Tags: map[string]string{"sn-key-1": "sn-value-1"}}}}}),
				Entry("SecurityGroup Drift", v1beta1.EC2NodeClass{Spec: v1beta1.EC2NodeClassSpec{SecurityGroupSelectorTerms: []v1beta1.SecurityGroupSelectorTerm{{Tags: map[string]string{"sg-key": "sg-value"}}}}}),
			)
			It("should not return drifted if karpenter.k8s.aws/ec2nodeclass-hash annotation is not present on the NodeClaim", func() {
				nodeClaim.Annotations = map[string]string{
					v1beta1.AnnotationEC2NodeClassHashVersion: v1beta1.EC2NodeClassHashVersion,
				}
				nodeClass.Spec.Tags = map[string]string{
					"Test Key": "Test Value",
				}
				ExpectApplied(ctx, env.Client, nodePool, nodeClass)
				isDrifted, err := cloudProvider.IsDrifted(ctx, nodeClaim)
				Expect(err).NotTo(HaveOccurred())
				Expect(isDrifted).To(BeEmpty())
			})
			It("should not return drifted if the NodeClaim's karpenter.k8s.aws/ec2nodeclass-hash-version annotation does not match the EC2NodeClass's", func() {
				nodeClass.ObjectMeta.Annotations = map[string]string{
					v1beta1.AnnotationEC2NodeClassHash:        "test-hash-111111",
					v1beta1.AnnotationEC2NodeClassHashVersion: "test-hash-version-1",
				}
				nodeClaim.ObjectMeta.Annotations = map[string]string{
					v1beta1.AnnotationEC2NodeClassHash:        "test-hash-222222",
					v1beta1.AnnotationEC2NodeClassHashVersion: "test-hash-version-2",
				}
				ExpectApplied(ctx, env.Client, nodePool, nodeClass)
				isDrifted, err := cloudProvider.IsDrifted(ctx, nodeClaim)
				Expect(err).NotTo(HaveOccurred())
				Expect(isDrifted).To(BeEmpty())
			})
			It("should not return drifted if karpenter.k8s.aws/ec2nodeclass-hash-version annotation is not present on the NodeClass", func() {
				nodeClass.ObjectMeta.Annotations = map[string]string{
					v1beta1.AnnotationEC2NodeClassHash: "test-hash-111111",
				}
				nodeClaim.ObjectMeta.Annotations = map[string]string{
					v1beta1.AnnotationEC2NodeClassHash:        "test-hash-222222",
					v1beta1.AnnotationEC2NodeClassHashVersion: "test-hash-version-2",
				}
				// should trigger drift
				nodeClass.Spec.Tags = map[string]string{
					"Test Key": "Test Value",
				}
				ExpectApplied(ctx, env.Client, nodePool, nodeClass)
				isDrifted, err := cloudProvider.IsDrifted(ctx, nodeClaim)
				Expect(err).NotTo(HaveOccurred())
				Expect(isDrifted).To(BeEmpty())
			})
			It("should not return drifted if karpenter.k8s.aws/ec2nodeclass-hash-version annotation is not present on the NodeClaim", func() {
				nodeClass.ObjectMeta.Annotations = map[string]string{
					v1beta1.AnnotationEC2NodeClassHash:        "test-hash-111111",
					v1beta1.AnnotationEC2NodeClassHashVersion: "test-hash-version-1",
				}
				nodeClaim.ObjectMeta.Annotations = map[string]string{
					v1beta1.AnnotationEC2NodeClassHash: "test-hash-222222",
				}
				// should trigger drift
				nodeClass.Spec.Tags = map[string]string{
					"Test Key": "Test Value",
				}
				ExpectApplied(ctx, env.Client, nodePool, nodeClass)
				isDrifted, err := cloudProvider.IsDrifted(ctx, nodeClaim)
				Expect(err).NotTo(HaveOccurred())
				Expect(isDrifted).To(BeEmpty())
			})
		})
	})
	Context("Subnet Compatibility", func() {
		// Note when debugging these tests -
		// hard coded fixture data (ex. what the aws api will return) is maintained in fake/ec2api.go
		It("should default to the cluster's subnets", func() {
			ExpectApplied(ctx, env.Client, nodePool, nodeClass)
			pod := coretest.UnschedulablePod(
				coretest.PodOptions{NodeSelector: map[string]string{v1.LabelArchStable: corev1beta1.ArchitectureAmd64}})
			ExpectProvisioned(ctx, env.Client, cluster, cloudProvider, prov, pod)
			ExpectScheduled(ctx, env.Client, pod)
			Expect(awsEnv.EC2API.CreateFleetBehavior.CalledWithInput.Len()).To(Equal(1))
			input := awsEnv.EC2API.CreateFleetBehavior.CalledWithInput.Pop()
			Expect(len(input.LaunchTemplateConfigs)).To(BeNumerically(">=", 1))

			foundNonGPULT := false
			for _, v := range input.LaunchTemplateConfigs {
				for _, ov := range v.Overrides {
					if *ov.InstanceType == "m5.large" {
						foundNonGPULT = true
						Expect(v.Overrides).To(ContainElements(
							&ec2.FleetLaunchTemplateOverridesRequest{SubnetId: aws.String("subnet-test1"), ImageId: ov.ImageId, InstanceType: aws.String("m5.large"), AvailabilityZone: aws.String("test-zone-1a")},
							&ec2.FleetLaunchTemplateOverridesRequest{SubnetId: aws.String("subnet-test2"), ImageId: ov.ImageId, InstanceType: aws.String("m5.large"), AvailabilityZone: aws.String("test-zone-1b")},
							&ec2.FleetLaunchTemplateOverridesRequest{SubnetId: aws.String("subnet-test3"), ImageId: ov.ImageId, InstanceType: aws.String("m5.large"), AvailabilityZone: aws.String("test-zone-1c")},
						))
					}
				}
			}
			Expect(foundNonGPULT).To(BeTrue())
		})
		It("should launch instances into subnet with the most available IP addresses", func() {
			awsEnv.EC2API.DescribeSubnetsOutput.Set(&ec2.DescribeSubnetsOutput{Subnets: []*ec2.Subnet{
				{SubnetId: aws.String("test-subnet-1"), AvailabilityZone: aws.String("test-zone-1a"), AvailableIpAddressCount: aws.Int64(10),
					Tags: []*ec2.Tag{{Key: aws.String("Name"), Value: aws.String("test-subnet-1")}}},
				{SubnetId: aws.String("test-subnet-2"), AvailabilityZone: aws.String("test-zone-1a"), AvailableIpAddressCount: aws.Int64(100),
					Tags: []*ec2.Tag{{Key: aws.String("Name"), Value: aws.String("test-subnet-2")}}},
			}})
			controller := status.NewController(env.Client, awsEnv.SubnetProvider, awsEnv.SecurityGroupProvider, awsEnv.AMIProvider, awsEnv.InstanceProfileProvider, awsEnv.LaunchTemplateProvider)
			ExpectApplied(ctx, env.Client, nodePool, nodeClass)
			ExpectReconcileSucceeded(ctx, controller, client.ObjectKeyFromObject(nodeClass))
			pod := coretest.UnschedulablePod(coretest.PodOptions{NodeSelector: map[string]string{v1.LabelTopologyZone: "test-zone-1a"}})
			ExpectProvisioned(ctx, env.Client, cluster, cloudProvider, prov, pod)
			ExpectScheduled(ctx, env.Client, pod)
			createFleetInput := awsEnv.EC2API.CreateFleetBehavior.CalledWithInput.Pop()
			Expect(fake.SubnetsFromFleetRequest(createFleetInput)).To(ConsistOf("test-subnet-2"))
		})
		It("should launch instances into subnet with the most available IP addresses in-between cache refreshes", func() {
			awsEnv.EC2API.DescribeSubnetsOutput.Set(&ec2.DescribeSubnetsOutput{Subnets: []*ec2.Subnet{
				{SubnetId: aws.String("test-subnet-1"), AvailabilityZone: aws.String("test-zone-1a"), AvailableIpAddressCount: aws.Int64(10),
					Tags: []*ec2.Tag{{Key: aws.String("Name"), Value: aws.String("test-subnet-1")}}},
				{SubnetId: aws.String("test-subnet-2"), AvailabilityZone: aws.String("test-zone-1a"), AvailableIpAddressCount: aws.Int64(11),
					Tags: []*ec2.Tag{{Key: aws.String("Name"), Value: aws.String("test-subnet-2")}}},
			}})
			controller := status.NewController(env.Client, awsEnv.SubnetProvider, awsEnv.SecurityGroupProvider, awsEnv.AMIProvider, awsEnv.InstanceProfileProvider, awsEnv.LaunchTemplateProvider)
			nodePool.Spec.Template.Spec.Kubelet = &corev1beta1.KubeletConfiguration{MaxPods: aws.Int32(1)}
			ExpectApplied(ctx, env.Client, nodePool, nodeClass)
			ExpectReconcileSucceeded(ctx, controller, client.ObjectKeyFromObject(nodeClass))
			pod1 := coretest.UnschedulablePod(coretest.PodOptions{NodeSelector: map[string]string{v1.LabelTopologyZone: "test-zone-1a"}})
			pod2 := coretest.UnschedulablePod(coretest.PodOptions{NodeSelector: map[string]string{v1.LabelTopologyZone: "test-zone-1a"}})
			ExpectProvisioned(ctx, env.Client, cluster, cloudProvider, prov, pod1, pod2)
			ExpectScheduled(ctx, env.Client, pod1)
			ExpectScheduled(ctx, env.Client, pod2)
			createFleetInput := awsEnv.EC2API.CreateFleetBehavior.CalledWithInput.Pop()
			Expect(fake.SubnetsFromFleetRequest(createFleetInput)).To(ConsistOf("test-subnet-2"))
			// Provision for another pod that should now use the other subnet since we've consumed some from the first launch.
			pod3 := coretest.UnschedulablePod(coretest.PodOptions{NodeSelector: map[string]string{v1.LabelTopologyZone: "test-zone-1a"}})
			ExpectProvisioned(ctx, env.Client, cluster, cloudProvider, prov, pod3)
			ExpectScheduled(ctx, env.Client, pod3)
			createFleetInput = awsEnv.EC2API.CreateFleetBehavior.CalledWithInput.Pop()
			Expect(fake.SubnetsFromFleetRequest(createFleetInput)).To(ConsistOf("test-subnet-1"))
		})
		It("should update in-flight IPs when a CreateFleet error occurs", func() {
			awsEnv.EC2API.DescribeSubnetsOutput.Set(&ec2.DescribeSubnetsOutput{Subnets: []*ec2.Subnet{
				{SubnetId: aws.String("test-subnet-1"), AvailabilityZone: aws.String("test-zone-1a"), AvailableIpAddressCount: aws.Int64(10),
					Tags: []*ec2.Tag{{Key: aws.String("Name"), Value: aws.String("test-subnet-1")}}},
			}})
			pod1 := coretest.UnschedulablePod(coretest.PodOptions{NodeSelector: map[string]string{v1.LabelTopologyZone: "test-zone-1a"}})
			ExpectApplied(ctx, env.Client, nodePool, nodeClass, pod1)
			awsEnv.EC2API.CreateFleetBehavior.Error.Set(fmt.Errorf("CreateFleet synthetic error"))
			bindings := ExpectProvisioned(ctx, env.Client, cluster, cloudProvider, prov, pod1)
			Expect(len(bindings)).To(Equal(0))
		})
		It("should launch instances into subnets that are excluded by another NodePool", func() {
			awsEnv.EC2API.DescribeSubnetsOutput.Set(&ec2.DescribeSubnetsOutput{Subnets: []*ec2.Subnet{
				{SubnetId: aws.String("test-subnet-1"), AvailabilityZone: aws.String("test-zone-1a"), AvailableIpAddressCount: aws.Int64(10),
					Tags: []*ec2.Tag{{Key: aws.String("Name"), Value: aws.String("test-subnet-1")}}},
				{SubnetId: aws.String("test-subnet-2"), AvailabilityZone: aws.String("test-zone-1b"), AvailableIpAddressCount: aws.Int64(100),
					Tags: []*ec2.Tag{{Key: aws.String("Name"), Value: aws.String("test-subnet-2")}}},
			}})
			nodeClass.Spec.SubnetSelectorTerms = []v1beta1.SubnetSelectorTerm{{Tags: map[string]string{"Name": "test-subnet-1"}}}
			ExpectApplied(ctx, env.Client, nodePool, nodeClass)
			controller := status.NewController(env.Client, awsEnv.SubnetProvider, awsEnv.SecurityGroupProvider, awsEnv.AMIProvider, awsEnv.InstanceProfileProvider, awsEnv.LaunchTemplateProvider)
			ExpectReconcileSucceeded(ctx, controller, client.ObjectKeyFromObject(nodeClass))
			podSubnet1 := coretest.UnschedulablePod()
			ExpectProvisioned(ctx, env.Client, cluster, cloudProvider, prov, podSubnet1)
			ExpectScheduled(ctx, env.Client, podSubnet1)
			createFleetInput := awsEnv.EC2API.CreateFleetBehavior.CalledWithInput.Pop()
			Expect(fake.SubnetsFromFleetRequest(createFleetInput)).To(ConsistOf("test-subnet-1"))

			nodeClass2 := test.EC2NodeClass(v1beta1.EC2NodeClass{
				Spec: v1beta1.EC2NodeClassSpec{
					SubnetSelectorTerms: []v1beta1.SubnetSelectorTerm{
						{
							Tags: map[string]string{"Name": "test-subnet-2"},
						},
					},
					SecurityGroupSelectorTerms: []v1beta1.SecurityGroupSelectorTerm{
						{
							Tags: map[string]string{"*": "*"},
						},
					},
				},
				Status: v1beta1.EC2NodeClassStatus{
					SecurityGroups: []v1beta1.SecurityGroup{
						{
							ID: "sg-test1",
						},
					},
				},
			})
			nodePool2 := coretest.NodePool(corev1beta1.NodePool{
				Spec: corev1beta1.NodePoolSpec{
					Template: corev1beta1.NodeClaimTemplate{
						Spec: corev1beta1.NodeClaimSpec{
							NodeClassRef: &corev1beta1.NodeClassReference{
								Name: nodeClass2.Name,
							},
						},
					},
				},
			})
			ExpectApplied(ctx, env.Client, nodePool2, nodeClass2)
			ExpectReconcileSucceeded(ctx, controller, client.ObjectKeyFromObject(nodeClass2))
			podSubnet2 := coretest.UnschedulablePod(coretest.PodOptions{NodeSelector: map[string]string{corev1beta1.NodePoolLabelKey: nodePool2.Name}})
			ExpectProvisioned(ctx, env.Client, cluster, cloudProvider, prov, podSubnet2)
			ExpectScheduled(ctx, env.Client, podSubnet2)
			createFleetInput = awsEnv.EC2API.CreateFleetBehavior.CalledWithInput.Pop()
			Expect(fake.SubnetsFromFleetRequest(createFleetInput)).To(ConsistOf("test-subnet-2"))
		})
		It("should launch instances with an alternate NodePool when a NodeClass selects 0 subnets, security groups, or amis", func() {
			misconfiguredNodeClass := test.EC2NodeClass(v1beta1.EC2NodeClass{
				Spec: v1beta1.EC2NodeClassSpec{
					// select nothing!
					SubnetSelectorTerms: []v1beta1.SubnetSelectorTerm{
						{
							Tags: map[string]string{"Name": "nothing"},
						},
					},
					// select nothing!
					SecurityGroupSelectorTerms: []v1beta1.SecurityGroupSelectorTerm{
						{
							Tags: map[string]string{"Name": "nothing"},
						},
					},
					// select nothing!
					AMISelectorTerms: []v1beta1.AMISelectorTerm{
						{
							Tags: map[string]string{"Name": "nothing"},
						},
					},
				},
			})
			nodePool2 := coretest.NodePool(corev1beta1.NodePool{
				Spec: corev1beta1.NodePoolSpec{
					Template: corev1beta1.NodeClaimTemplate{
						Spec: corev1beta1.NodeClaimSpec{
							NodeClassRef: &corev1beta1.NodeClassReference{
								Name: misconfiguredNodeClass.Name,
							},
						},
					},
				},
			})
			ExpectApplied(ctx, env.Client, nodePool, nodePool2, nodeClass, misconfiguredNodeClass)
			pod := coretest.UnschedulablePod()
			ExpectProvisioned(ctx, env.Client, cluster, cloudProvider, prov, pod)
			ExpectScheduled(ctx, env.Client, pod)
		})
	})
	Context("EFA", func() {
		It("should include vpc.amazonaws.com/efa on a nodeclaim if it requests it", func() {
			nodeClaim.Spec.Requirements = []corev1beta1.NodeSelectorRequirementWithMinValues{
				{
					NodeSelectorRequirement: v1.NodeSelectorRequirement{
						Key:      v1.LabelInstanceTypeStable,
						Operator: v1.NodeSelectorOpIn,
						Values:   []string{"dl1.24xlarge"},
					},
				},
			}
			nodeClaim.Spec.Resources.Requests = v1.ResourceList{v1beta1.ResourceEFA: resource.MustParse("1")}
			ExpectApplied(ctx, env.Client, nodePool, nodeClass, nodeClaim)
			cloudProviderNodeClaim, err := cloudProvider.Create(ctx, nodeClaim)
			Expect(err).To(BeNil())
			Expect(lo.Keys(cloudProviderNodeClaim.Status.Allocatable)).To(ContainElement(v1beta1.ResourceEFA))
		})
		It("shouldn't include vpc.amazonaws.com/efa on a nodeclaim if it doesn't request it", func() {
			nodeClaim.Spec.Requirements = []corev1beta1.NodeSelectorRequirementWithMinValues{
				{
					NodeSelectorRequirement: v1.NodeSelectorRequirement{
						Key:      v1.LabelInstanceTypeStable,
						Operator: v1.NodeSelectorOpIn,
						Values:   []string{"dl1.24xlarge"},
					},
				},
			}
			ExpectApplied(ctx, env.Client, nodePool, nodeClass, nodeClaim)
			cloudProviderNodeClaim, err := cloudProvider.Create(ctx, nodeClaim)
			Expect(err).To(BeNil())
			Expect(lo.Keys(cloudProviderNodeClaim.Status.Allocatable)).ToNot(ContainElement(v1beta1.ResourceEFA))
		})
	})
})<|MERGE_RESOLUTION|>--- conflicted
+++ resolved
@@ -140,35 +140,39 @@
 				},
 			},
 		})
-<<<<<<< HEAD
-		nodeClass.Status.Subnets = []v1beta1.Subnet{
-			{
-				ID:   "subnet-test1",
-				Zone: "test-zone-1a",
+		nodeClass.Status = v1beta1.EC2NodeClassStatus{
+			InstanceProfile: "test-profile",
+			SecurityGroups: []v1beta1.SecurityGroup{
+				{
+					ID:   "sg-test1",
+					Name: "securityGroup-test1",
+				},
+				{
+					ID:   "sg-test2",
+					Name: "securityGroup-test2",
+				},
+				{
+					ID:   "sg-test3",
+					Name: "securityGroup-test3",
+				},
 			},
-			{
-				ID:   "subnet-test2",
-				Zone: "test-zone-1b",
-			},
-			{
-				ID:   "subnet-test3",
-				Zone: "test-zone-1c",
-=======
-		nodeClass.Status.SecurityGroups = []v1beta1.SecurityGroup{
-			{
-				ID:   "sg-test1",
-				Name: "securityGroup-test1",
-			},
-			{
-				ID:   "sg-test2",
-				Name: "securityGroup-test2",
-			},
-			{
-				ID:   "sg-test3",
-				Name: "securityGroup-test3",
->>>>>>> e6fa4424
+			Subnets: []v1beta1.Subnet{
+				{
+					ID:   "subnet-test1",
+					Zone: "test-zone-1a",
+				},
+				{
+					ID:   "subnet-test2",
+					Zone: "test-zone-1b",
+				},
+				{
+					ID:   "subnet-test3",
+					Zone: "test-zone-1c",
+				},
 			},
 		}
+		_, err := awsEnv.SubnetProvider.List(ctx, nodeClass) // Hydrate the subnet cache
+		Expect(err).To(BeNil())
 		Expect(awsEnv.InstanceTypesProvider.UpdateInstanceTypes(ctx)).To(Succeed())
 		Expect(awsEnv.InstanceTypesProvider.UpdateInstanceTypeOfferings(ctx)).To(Succeed())
 	})
@@ -617,7 +621,6 @@
 					},
 				},
 			})
-<<<<<<< HEAD
 			nodeClass.Status.Subnets = []v1beta1.Subnet{
 				{
 					ID:   validSubnet1,
@@ -626,11 +629,11 @@
 				{
 					ID:   validSubnet2,
 					Zone: "zone-2",
-=======
+				},
+			}
 			nodeClass.Status.SecurityGroups = []v1beta1.SecurityGroup{
 				{
 					ID: validSecurityGroup,
->>>>>>> e6fa4424
 				},
 			}
 			ExpectApplied(ctx, env.Client, nodePool, nodeClass)
@@ -826,7 +829,6 @@
 						},
 					},
 					Status: v1beta1.EC2NodeClassStatus{
-<<<<<<< HEAD
 						Subnets: []v1beta1.Subnet{
 							{
 								ID:   validSubnet1,
@@ -835,11 +837,11 @@
 							{
 								ID:   validSubnet2,
 								Zone: "zone-2",
-=======
+							},
+						},
 						SecurityGroups: []v1beta1.SecurityGroup{
 							{
 								ID: validSecurityGroup,
->>>>>>> e6fa4424
 							},
 						},
 					},
@@ -1004,6 +1006,7 @@
 			Expect(foundNonGPULT).To(BeTrue())
 		})
 		It("should launch instances into subnet with the most available IP addresses", func() {
+			awsEnv.SubnetCache.Flush()
 			awsEnv.EC2API.DescribeSubnetsOutput.Set(&ec2.DescribeSubnetsOutput{Subnets: []*ec2.Subnet{
 				{SubnetId: aws.String("test-subnet-1"), AvailabilityZone: aws.String("test-zone-1a"), AvailableIpAddressCount: aws.Int64(10),
 					Tags: []*ec2.Tag{{Key: aws.String("Name"), Value: aws.String("test-subnet-1")}}},
@@ -1020,6 +1023,7 @@
 			Expect(fake.SubnetsFromFleetRequest(createFleetInput)).To(ConsistOf("test-subnet-2"))
 		})
 		It("should launch instances into subnet with the most available IP addresses in-between cache refreshes", func() {
+			awsEnv.SubnetCache.Flush()
 			awsEnv.EC2API.DescribeSubnetsOutput.Set(&ec2.DescribeSubnetsOutput{Subnets: []*ec2.Subnet{
 				{SubnetId: aws.String("test-subnet-1"), AvailabilityZone: aws.String("test-zone-1a"), AvailableIpAddressCount: aws.Int64(10),
 					Tags: []*ec2.Tag{{Key: aws.String("Name"), Value: aws.String("test-subnet-1")}}},
