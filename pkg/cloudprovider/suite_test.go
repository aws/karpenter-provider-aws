--- conflicted
+++ resolved
@@ -42,23 +42,13 @@
 	"github.com/aws/karpenter/pkg/apis"
 	"github.com/aws/karpenter/pkg/apis/settings"
 	"github.com/aws/karpenter/pkg/apis/v1alpha1"
-<<<<<<< HEAD
-	awscache "github.com/aws/karpenter/pkg/cache"
 	"github.com/aws/karpenter/pkg/cloudprovider"
-	awscontext "github.com/aws/karpenter/pkg/context"
-=======
-	"github.com/aws/karpenter/pkg/cloudprovider"
->>>>>>> 369d142b
 	"github.com/aws/karpenter/pkg/fake"
 	"github.com/aws/karpenter/pkg/test"
 
 	coresettings "github.com/aws/karpenter-core/pkg/apis/settings"
 	"github.com/aws/karpenter-core/pkg/apis/v1alpha5"
-<<<<<<< HEAD
-	corecloudprovider "github.com/aws/karpenter-core/pkg/cloudprovider"
-=======
 	corecloudproivder "github.com/aws/karpenter-core/pkg/cloudprovider"
->>>>>>> 369d142b
 	"github.com/aws/karpenter-core/pkg/controllers/provisioning"
 	"github.com/aws/karpenter-core/pkg/controllers/state"
 	"github.com/aws/karpenter-core/pkg/events"
@@ -75,37 +65,14 @@
 var stop context.CancelFunc
 var opts options.Options
 var env *coretest.Environment
-<<<<<<< HEAD
-var awsCtx awscontext.Context
-var fakeEC2API *fake.EC2API
-var fakeSSMAPI *fake.SSMAPI
-var fakePricingAPI *fake.PricingAPI
-var prov *provisioning.Provisioner
-var provisioningController controller.Controller
-var cloudProvider *cloudprovider.CloudProvider
-=======
 var awsEnv *test.Environment
 var prov *provisioning.Provisioner
 var provisioningController controller.Controller
->>>>>>> 369d142b
 var cluster *state.Cluster
 var fakeClock *clock.FakeClock
 var provisioner *v1alpha5.Provisioner
 var nodeTemplate *v1alpha1.AWSNodeTemplate
-<<<<<<< HEAD
-
-// Cache
-var ec2Cache *cache.Cache
-var ssmCache *cache.Cache
-var kubernetesVersionCache *cache.Cache
-var instanceTypeCache *cache.Cache
-var unavailableOfferingsCache *awscache.UnavailableOfferings
-var launchTemplateCache *cache.Cache
-var subnetCache *cache.Cache
-var securityGroupCache *cache.Cache
-=======
 var cloudProvider *cloudprovider.CloudProvider
->>>>>>> 369d142b
 
 func TestAWS(t *testing.T) {
 	ctx = TestContextWithLogger(t)
@@ -120,44 +87,11 @@
 	ctx, stop = context.WithCancel(ctx)
 	awsEnv = test.NewEnvironment(ctx, env)
 
-<<<<<<< HEAD
-	fakeEC2API = &fake.EC2API{}
-	fakeSSMAPI = &fake.SSMAPI{}
-	fakeClock = clock.NewFakeClock(time.Now())
-	fakePricingAPI = &fake.PricingAPI{}
-
-	ssmCache = cache.New(awscache.DefaultTTL, awscache.DefaultCleanupInterval)
-	ec2Cache = cache.New(awscache.DefaultTTL, awscache.DefaultCleanupInterval)
-	kubernetesVersionCache = cache.New(awscache.DefaultTTL, awscache.DefaultCleanupInterval)
-	instanceTypeCache = cache.New(awscache.DefaultTTL, awscache.DefaultCleanupInterval)
-	unavailableOfferingsCache = awscache.NewUnavailableOfferings()
-	launchTemplateCache = cache.New(awscache.DefaultTTL, awscache.DefaultCleanupInterval)
-	subnetCache = cache.New(awscache.DefaultTTL, awscache.DefaultCleanupInterval)
-	securityGroupCache = cache.New(awscache.DefaultTTL, awscache.DefaultCleanupInterval)
-
-	awsCtx = test.Context(ctx, fakeEC2API, fakeSSMAPI, env, fakeClock, test.ContextOptions{
-		SSMCache:                  ssmCache,
-		EC2Cache:                  ec2Cache,
-		KubernetesVersionCache:    kubernetesVersionCache,
-		UnavailableOfferingsCache: unavailableOfferingsCache,
-		LaunchTemplateCache:       launchTemplateCache,
-		InstanceTypeCache:         instanceTypeCache,
-		SubnetCache:               subnetCache,
-		SecurityGroupCache:        securityGroupCache,
-		PricingAPI:                fakePricingAPI,
-	})
-
-	cloudProvider = cloudprovider.New(awsCtx, awsCtx.InstanceTypesProvider, awsCtx.InstanceProvider, awsCtx.KubeClient, awsCtx.AMIProvider)
-	cluster = state.NewCluster(fakeClock, awsCtx.KubeClient, cloudProvider)
-	prov = provisioning.NewProvisioner(ctx, awsCtx.KubeClient, env.KubernetesInterface.CoreV1(), events.NewRecorder(&record.FakeRecorder{}), cloudProvider, cluster)
-	provisioningController = provisioning.NewController(awsCtx.KubeClient, prov, events.NewRecorder(&record.FakeRecorder{}))
-=======
 	fakeClock = clock.NewFakeClock(time.Now())
 	cloudProvider = cloudprovider.New(ctx, awsEnv.InstanceTypesProvider, awsEnv.InstanceProvider, env.Client, awsEnv.AMIProvider)
 	cluster = state.NewCluster(fakeClock, env.Client, cloudProvider)
 	prov = provisioning.NewProvisioner(ctx, env.Client, env.KubernetesInterface.CoreV1(), events.NewRecorder(&record.FakeRecorder{}), cloudProvider, cluster)
 	provisioningController = provisioning.NewController(env.Client, prov, events.NewRecorder(&record.FakeRecorder{}))
->>>>>>> 369d142b
 })
 
 var _ = AfterSuite(func() {
@@ -199,26 +133,10 @@
 	})
 
 	cluster.Reset()
-<<<<<<< HEAD
-	fakeEC2API.Reset()
-	fakeSSMAPI.Reset()
-	ec2Cache.Flush()
-	ssmCache.Flush()
-	kubernetesVersionCache.Flush()
-	instanceTypeCache.Flush()
-	unavailableOfferingsCache.Flush()
-	launchTemplateCache.Flush()
-	subnetCache.Flush()
-	securityGroupCache.Flush()
-
-	awsCtx.LaunchTemplateProvider.KubeDNSIP = net.ParseIP("10.0.100.10")
-	awsCtx.LaunchTemplateProvider.ClusterEndpoint = "https://test-cluster"
-=======
 	awsEnv.Reset()
 
 	awsEnv.LaunchTemplateProvider.KubeDNSIP = net.ParseIP("10.0.100.10")
 	awsEnv.LaunchTemplateProvider.ClusterEndpoint = "https://test-cluster"
->>>>>>> 369d142b
 })
 
 var _ = AfterEach(func() {
@@ -259,44 +177,26 @@
 			provisioner.SetDefaults(ctx)
 			ExpectApplied(ctx, awsCtx.KubeClient, provisioner)
 			pod := coretest.UnschedulablePod()
-<<<<<<< HEAD
-			ExpectProvisioned(ctx, awsCtx.KubeClient, cluster, prov, pod)
-			ExpectScheduled(ctx, awsCtx.KubeClient, pod)
-			Expect(fakeEC2API.CreateFleetBehavior.CalledWithInput.Len()).To(Equal(1))
-			createFleetInput := fakeEC2API.CreateFleetBehavior.CalledWithInput.Pop()
-=======
 			ExpectProvisioned(ctx, env.Client, cluster, prov, pod)
 			ExpectScheduled(ctx, env.Client, pod)
 			Expect(awsEnv.EC2API.CreateFleetBehavior.CalledWithInput.Len()).To(Equal(1))
 			createFleetInput := awsEnv.EC2API.CreateFleetBehavior.CalledWithInput.Pop()
->>>>>>> 369d142b
 			Expect(aws.StringValue(createFleetInput.Context)).To(Equal("context-1234"))
 		})
 		It("should default to no EC2 Context", func() {
 			provisioner.SetDefaults(ctx)
 			ExpectApplied(ctx, awsCtx.KubeClient, provisioner, nodeTemplate)
 			pod := coretest.UnschedulablePod()
-<<<<<<< HEAD
-			ExpectProvisioned(ctx, awsCtx.KubeClient, cluster, prov, pod)
-			ExpectScheduled(ctx, awsCtx.KubeClient, pod)
-			Expect(fakeEC2API.CreateFleetBehavior.CalledWithInput.Len()).To(Equal(1))
-			createFleetInput := fakeEC2API.CreateFleetBehavior.CalledWithInput.Pop()
-=======
 			ExpectProvisioned(ctx, env.Client, cluster, prov, pod)
 			ExpectScheduled(ctx, env.Client, pod)
 			Expect(awsEnv.EC2API.CreateFleetBehavior.CalledWithInput.Len()).To(Equal(1))
 			createFleetInput := awsEnv.EC2API.CreateFleetBehavior.CalledWithInput.Pop()
->>>>>>> 369d142b
 			Expect(createFleetInput.Context).To(BeNil())
 		})
 	})
 	Context("Node Drift", func() {
 		var validAMI string
-<<<<<<< HEAD
-		var selectedInstanceType *corecloudprovider.InstanceType
-=======
 		var selectedInstanceType *corecloudproivder.InstanceType
->>>>>>> 369d142b
 		var instance *ec2.Instance
 		BeforeEach(func() {
 			validAMI = fake.ImageID()
@@ -473,17 +373,10 @@
 			})
 			ExpectApplied(ctx, awsCtx.KubeClient, provisioner)
 			pod := coretest.UnschedulablePod()
-<<<<<<< HEAD
-			ExpectProvisioned(ctx, awsCtx.KubeClient, cluster, prov, pod)
-			ExpectScheduled(ctx, awsCtx.KubeClient, pod)
-			Expect(fakeEC2API.CalledWithCreateLaunchTemplateInput.Len()).To(Equal(1))
-			input := fakeEC2API.CalledWithCreateLaunchTemplateInput.Pop()
-=======
 			ExpectProvisioned(ctx, env.Client, cluster, prov, pod)
 			ExpectScheduled(ctx, env.Client, pod)
 			Expect(awsEnv.EC2API.CalledWithCreateLaunchTemplateInput.Len()).To(Equal(1))
 			input := awsEnv.EC2API.CalledWithCreateLaunchTemplateInput.Pop()
->>>>>>> 369d142b
 			Expect(aws.StringValueSlice(input.LaunchTemplateData.SecurityGroupIds)).To(ConsistOf(
 				"sg-test1",
 			))
@@ -502,15 +395,9 @@
 			})
 			ExpectApplied(ctx, awsCtx.KubeClient, provisioner)
 			pod := coretest.UnschedulablePod()
-<<<<<<< HEAD
-			ExpectProvisioned(ctx, awsCtx.KubeClient, cluster, prov, pod)
-			ExpectScheduled(ctx, awsCtx.KubeClient, pod)
-			createFleetInput := fakeEC2API.CreateFleetBehavior.CalledWithInput.Pop()
-=======
-			ExpectProvisioned(ctx, env.Client, cluster, prov, pod)
-			ExpectScheduled(ctx, env.Client, pod)
-			createFleetInput := awsEnv.EC2API.CreateFleetBehavior.CalledWithInput.Pop()
->>>>>>> 369d142b
+			ExpectProvisioned(ctx, env.Client, cluster, prov, pod)
+			ExpectScheduled(ctx, env.Client, pod)
+			createFleetInput := awsEnv.EC2API.CreateFleetBehavior.CalledWithInput.Pop()
 			Expect(fake.SubnetsFromFleetRequest(createFleetInput)).To(ConsistOf("subnet-test1"))
 		})
 		It("should use the instance profile on the Provisioner when specified", func() {
@@ -528,17 +415,10 @@
 			})
 			ExpectApplied(ctx, awsCtx.KubeClient, provisioner)
 			pod := coretest.UnschedulablePod()
-<<<<<<< HEAD
-			ExpectProvisioned(ctx, awsCtx.KubeClient, cluster, prov, pod)
-			ExpectScheduled(ctx, awsCtx.KubeClient, pod)
-			Expect(fakeEC2API.CalledWithCreateLaunchTemplateInput.Len()).To(Equal(1))
-			input := fakeEC2API.CalledWithCreateLaunchTemplateInput.Pop()
-=======
 			ExpectProvisioned(ctx, env.Client, cluster, prov, pod)
 			ExpectScheduled(ctx, env.Client, pod)
 			Expect(awsEnv.EC2API.CalledWithCreateLaunchTemplateInput.Len()).To(Equal(1))
 			input := awsEnv.EC2API.CalledWithCreateLaunchTemplateInput.Pop()
->>>>>>> 369d142b
 			Expect(*input.LaunchTemplateData.IamInstanceProfile.Name).To(Equal("overridden-profile"))
 		})
 	})
@@ -549,17 +429,10 @@
 			ExpectApplied(ctx, awsCtx.KubeClient, provisioner, nodeTemplate)
 			pod := coretest.UnschedulablePod(
 				coretest.PodOptions{NodeSelector: map[string]string{v1.LabelArchStable: v1alpha5.ArchitectureAmd64}})
-<<<<<<< HEAD
-			ExpectProvisioned(ctx, awsCtx.KubeClient, cluster, prov, pod)
-			ExpectScheduled(ctx, awsCtx.KubeClient, pod)
-			Expect(fakeEC2API.CreateFleetBehavior.CalledWithInput.Len()).To(Equal(1))
-			input := fakeEC2API.CreateFleetBehavior.CalledWithInput.Pop()
-=======
 			ExpectProvisioned(ctx, env.Client, cluster, prov, pod)
 			ExpectScheduled(ctx, env.Client, pod)
 			Expect(awsEnv.EC2API.CreateFleetBehavior.CalledWithInput.Len()).To(Equal(1))
 			input := awsEnv.EC2API.CreateFleetBehavior.CalledWithInput.Pop()
->>>>>>> 369d142b
 			Expect(input.LaunchTemplateConfigs).To(HaveLen(1))
 
 			foundNonGPULT := false
@@ -586,15 +459,9 @@
 			}})
 			ExpectApplied(ctx, awsCtx.KubeClient, provisioner, nodeTemplate)
 			pod := coretest.UnschedulablePod(coretest.PodOptions{NodeSelector: map[string]string{v1.LabelTopologyZone: "test-zone-1a"}})
-<<<<<<< HEAD
-			ExpectProvisioned(ctx, awsCtx.KubeClient, cluster, prov, pod)
-			ExpectScheduled(ctx, awsCtx.KubeClient, pod)
-			createFleetInput := fakeEC2API.CreateFleetBehavior.CalledWithInput.Pop()
-=======
-			ExpectProvisioned(ctx, env.Client, cluster, prov, pod)
-			ExpectScheduled(ctx, env.Client, pod)
-			createFleetInput := awsEnv.EC2API.CreateFleetBehavior.CalledWithInput.Pop()
->>>>>>> 369d142b
+			ExpectProvisioned(ctx, env.Client, cluster, prov, pod)
+			ExpectScheduled(ctx, env.Client, pod)
+			createFleetInput := awsEnv.EC2API.CreateFleetBehavior.CalledWithInput.Pop()
 			Expect(fake.SubnetsFromFleetRequest(createFleetInput)).To(ConsistOf("test-subnet-2"))
 		})
 		It("should launch instances into subnet with the most available IP addresses in-between cache refreshes", func() {
@@ -608,18 +475,6 @@
 			ExpectApplied(ctx, awsCtx.KubeClient, provisioner, nodeTemplate)
 			pod1 := coretest.UnschedulablePod(coretest.PodOptions{NodeSelector: map[string]string{v1.LabelTopologyZone: "test-zone-1a"}})
 			pod2 := coretest.UnschedulablePod(coretest.PodOptions{NodeSelector: map[string]string{v1.LabelTopologyZone: "test-zone-1a"}})
-<<<<<<< HEAD
-			ExpectProvisioned(ctx, awsCtx.KubeClient, cluster, prov, pod1, pod2)
-			ExpectScheduled(ctx, awsCtx.KubeClient, pod1)
-			ExpectScheduled(ctx, awsCtx.KubeClient, pod2)
-			createFleetInput := fakeEC2API.CreateFleetBehavior.CalledWithInput.Pop()
-			Expect(fake.SubnetsFromFleetRequest(createFleetInput)).To(ConsistOf("test-subnet-2"))
-			// Provision for another pod that should now use the other subnet since we've consumed some from the first launch.
-			pod3 := coretest.UnschedulablePod(coretest.PodOptions{NodeSelector: map[string]string{v1.LabelTopologyZone: "test-zone-1a"}})
-			ExpectProvisioned(ctx, awsCtx.KubeClient, cluster, prov, pod3)
-			ExpectScheduled(ctx, awsCtx.KubeClient, pod3)
-			createFleetInput = fakeEC2API.CreateFleetBehavior.CalledWithInput.Pop()
-=======
 			ExpectProvisioned(ctx, env.Client, cluster, prov, pod1, pod2)
 			ExpectScheduled(ctx, env.Client, pod1)
 			ExpectScheduled(ctx, env.Client, pod2)
@@ -630,7 +485,6 @@
 			ExpectProvisioned(ctx, env.Client, cluster, prov, pod3)
 			ExpectScheduled(ctx, env.Client, pod3)
 			createFleetInput = awsEnv.EC2API.CreateFleetBehavior.CalledWithInput.Pop()
->>>>>>> 369d142b
 			Expect(fake.SubnetsFromFleetRequest(createFleetInput)).To(ConsistOf("test-subnet-1"))
 		})
 		It("should update in-flight IPs when a CreateFleet error occurs", func() {
@@ -639,15 +493,9 @@
 					Tags: []*ec2.Tag{{Key: aws.String("Name"), Value: aws.String("test-subnet-1")}}},
 			}})
 			pod1 := coretest.UnschedulablePod(coretest.PodOptions{NodeSelector: map[string]string{v1.LabelTopologyZone: "test-zone-1a"}})
-<<<<<<< HEAD
-			ExpectApplied(ctx, awsCtx.KubeClient, provisioner, nodeTemplate, pod1)
-			fakeEC2API.CreateFleetBehavior.Error.Set(fmt.Errorf("CreateFleet synthetic error"))
-			bindings := ExpectProvisioned(ctx, awsCtx.KubeClient, cluster, prov, pod1)
-=======
 			ExpectApplied(ctx, env.Client, provisioner, nodeTemplate, pod1)
 			awsEnv.EC2API.CreateFleetBehavior.Error.Set(fmt.Errorf("CreateFleet synthetic error"))
 			bindings := ExpectProvisioned(ctx, env.Client, cluster, prov, pod1)
->>>>>>> 369d142b
 			Expect(len(bindings)).To(Equal(0))
 		})
 		It("should launch instances into subnets that are excluded by another provisioner", func() {
@@ -660,15 +508,9 @@
 			nodeTemplate.Spec.SubnetSelector = map[string]string{"Name": "test-subnet-1"}
 			ExpectApplied(ctx, awsCtx.KubeClient, provisioner, nodeTemplate)
 			podSubnet1 := coretest.UnschedulablePod()
-<<<<<<< HEAD
-			ExpectProvisioned(ctx, awsCtx.KubeClient, cluster, prov, podSubnet1)
-			ExpectScheduled(ctx, awsCtx.KubeClient, podSubnet1)
-			createFleetInput := fakeEC2API.CreateFleetBehavior.CalledWithInput.Pop()
-=======
 			ExpectProvisioned(ctx, env.Client, cluster, prov, podSubnet1)
 			ExpectScheduled(ctx, env.Client, podSubnet1)
 			createFleetInput := awsEnv.EC2API.CreateFleetBehavior.CalledWithInput.Pop()
->>>>>>> 369d142b
 			Expect(fake.SubnetsFromFleetRequest(createFleetInput)).To(ConsistOf("test-subnet-1"))
 
 			provisioner = test.Provisioner(coretest.ProvisionerOptions{Provider: &v1alpha1.AWS{
@@ -677,15 +519,9 @@
 			}})
 			ExpectApplied(ctx, awsCtx.KubeClient, provisioner)
 			podSubnet2 := coretest.UnschedulablePod(coretest.PodOptions{NodeSelector: map[string]string{v1alpha5.ProvisionerNameLabelKey: provisioner.Name}})
-<<<<<<< HEAD
-			ExpectProvisioned(ctx, awsCtx.KubeClient, cluster, prov, podSubnet2)
-			ExpectScheduled(ctx, awsCtx.KubeClient, podSubnet2)
-			createFleetInput = fakeEC2API.CreateFleetBehavior.CalledWithInput.Pop()
-=======
 			ExpectProvisioned(ctx, env.Client, cluster, prov, podSubnet2)
 			ExpectScheduled(ctx, env.Client, podSubnet2)
 			createFleetInput = awsEnv.EC2API.CreateFleetBehavior.CalledWithInput.Pop()
->>>>>>> 369d142b
 			Expect(fake.SubnetsFromFleetRequest(createFleetInput)).To(ConsistOf("test-subnet-2"))
 		})
 	})
