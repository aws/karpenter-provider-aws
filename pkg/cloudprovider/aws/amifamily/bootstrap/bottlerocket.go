/*
Licensed under the Apache License, Version 2.0 (the "License");
you may not use this file except in compliance with the License.
You may obtain a copy of the License at

    http://www.apache.org/licenses/LICENSE-2.0

Unless required by applicable law or agreed to in writing, software
distributed under the License is distributed on an "AS IS" BASIS,
WITHOUT WARRANTIES OR CONDITIONS OF ANY KIND, either express or implied.
See the License for the specific language governing permissions and
limitations under the License.
*/

package bootstrap

import (
	"encoding/base64"
	"fmt"

<<<<<<< HEAD
	"knative.dev/pkg/ptr"
=======
	"github.com/aws/karpenter/pkg/utils/resources"
>>>>>>> 4ff98b06

	"github.com/aws/aws-sdk-go/aws"
)

type Bottlerocket struct {
	Options
}

func (b Bottlerocket) Script() (string, error) {
	s, err := NewBottlerocketConfig(b.CustomUserData)
	if err != nil {
		return "", fmt.Errorf("invalid UserData %w", err)
	}
	// Karpenter will overwrite settings present inside custom UserData
	// based on other fields specified in the provisioner
	s.Settings.Kubernetes.ClusterName = &b.ClusterName
	s.Settings.Kubernetes.APIServer = &b.ClusterEndpoint
	s.Settings.Kubernetes.ClusterCertificate = b.CABundle
	s.Settings.Kubernetes.NodeLabels = b.Labels

	if b.KubeletConfig != nil && len(b.KubeletConfig.ClusterDNS) > 0 {
		s.Settings.Kubernetes.ClusterDNSIP = &b.KubeletConfig.ClusterDNS[0]
	}
<<<<<<< HEAD

	// Backwards compatability for AWSENILimitedPodDensity flag
	if b.KubeletConfig != nil && b.KubeletConfig.MaxPods != nil {
		s.Settings.Kubernetes.MaxPods = aws.Int(int(ptr.Int32Value(b.KubeletConfig.MaxPods)))
	} else if !b.AWSENILimitedPodDensity {
=======
	if b.KubeletConfig != nil {
		s.Settings.Kubernetes.SystemReserved = resources.StringMap(b.KubeletConfig.SystemReserved)
	}
	if !b.AWSENILimitedPodDensity {
>>>>>>> 4ff98b06
		s.Settings.Kubernetes.MaxPods = aws.Int(110)
	}

	s.Settings.Kubernetes.NodeTaints = map[string][]string{}
	for _, taint := range b.Taints {
		s.Settings.Kubernetes.NodeTaints[taint.Key] = append(s.Settings.Kubernetes.NodeTaints[taint.Key], fmt.Sprintf("%s:%s", taint.Value, taint.Effect))
	}
	script, err := s.MarshalTOML()
	if err != nil {
		return "", fmt.Errorf("constructing toml UserData %w", err)
	}
	return base64.StdEncoding.EncodeToString(script), nil
}<|MERGE_RESOLUTION|>--- conflicted
+++ resolved
@@ -18,11 +18,9 @@
 	"encoding/base64"
 	"fmt"
 
-<<<<<<< HEAD
 	"knative.dev/pkg/ptr"
-=======
+
 	"github.com/aws/karpenter/pkg/utils/resources"
->>>>>>> 4ff98b06
 
 	"github.com/aws/aws-sdk-go/aws"
 )
@@ -43,22 +41,18 @@
 	s.Settings.Kubernetes.ClusterCertificate = b.CABundle
 	s.Settings.Kubernetes.NodeLabels = b.Labels
 
-	if b.KubeletConfig != nil && len(b.KubeletConfig.ClusterDNS) > 0 {
-		s.Settings.Kubernetes.ClusterDNSIP = &b.KubeletConfig.ClusterDNS[0]
-	}
-<<<<<<< HEAD
-
 	// Backwards compatability for AWSENILimitedPodDensity flag
 	if b.KubeletConfig != nil && b.KubeletConfig.MaxPods != nil {
 		s.Settings.Kubernetes.MaxPods = aws.Int(int(ptr.Int32Value(b.KubeletConfig.MaxPods)))
 	} else if !b.AWSENILimitedPodDensity {
-=======
+		s.Settings.Kubernetes.MaxPods = aws.Int(110)
+	}
+
+	if b.KubeletConfig != nil && len(b.KubeletConfig.ClusterDNS) > 0 {
+		s.Settings.Kubernetes.ClusterDNSIP = &b.KubeletConfig.ClusterDNS[0]
+	}
 	if b.KubeletConfig != nil {
 		s.Settings.Kubernetes.SystemReserved = resources.StringMap(b.KubeletConfig.SystemReserved)
-	}
-	if !b.AWSENILimitedPodDensity {
->>>>>>> 4ff98b06
-		s.Settings.Kubernetes.MaxPods = aws.Int(110)
 	}
 
 	s.Settings.Kubernetes.NodeTaints = map[string][]string{}
