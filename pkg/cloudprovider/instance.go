/*
Licensed under the Apache License, Version 2.0 (the "License");
you may not use this file except in compliance with the License.
You may obtain a copy of the License at

    http://www.apache.org/licenses/LICENSE-2.0

Unless required by applicable law or agreed to in writing, software
distributed under the License is distributed on an "AS IS" BASIS,
WITHOUT WARRANTIES OR CONDITIONS OF ANY KIND, either express or implied.
See the License for the specific language governing permissions and
limitations under the License.
*/

package cloudprovider

import (
	"context"
	"errors"
	"fmt"
	"math"
	"sort"
	"strings"
	"time"

	"github.com/avast/retry-go"
	"github.com/aws/aws-sdk-go/aws"
	"github.com/aws/aws-sdk-go/aws/awserr"
	"github.com/aws/aws-sdk-go/service/ec2"
	"github.com/aws/aws-sdk-go/service/ec2/ec2iface"
	"github.com/samber/lo"
	"go.uber.org/multierr"
	v1 "k8s.io/api/core/v1"
	"k8s.io/apimachinery/pkg/util/sets"
	"knative.dev/pkg/logging"

	awssettings "github.com/aws/karpenter/pkg/apis/config/settings"
	"github.com/aws/karpenter/pkg/apis/v1alpha1"
	"github.com/aws/karpenter/pkg/cache"
	awserrors "github.com/aws/karpenter/pkg/errors"
	"github.com/aws/karpenter/pkg/providers/subnet"
	"github.com/aws/karpenter/pkg/utils"

	"github.com/aws/karpenter-core/pkg/utils/resources"

	"github.com/aws/karpenter-core/pkg/apis/v1alpha5"
	"github.com/aws/karpenter-core/pkg/cloudprovider"
	"github.com/aws/karpenter-core/pkg/scheduling"
)

var (
	instanceTypeFlexibilityThreshold = 5 // falling back to on-demand without flexibility risks insufficient capacity errors
)

type InstanceProvider struct {
	region                 string
	ec2api                 ec2iface.EC2API
	unavailableOfferings   *cache.UnavailableOfferings
	instanceTypeProvider   *InstanceTypeProvider
	subnetProvider         *subnet.Provider
	launchTemplateProvider *LaunchTemplateProvider
	createFleetBatcher     *CreateFleetBatcher
}

<<<<<<< HEAD
func NewInstanceProvider(ctx context.Context, ec2api ec2iface.EC2API, instanceTypeProvider *InstanceTypeProvider, subnetProvider *subnet.Provider, launchTemplateProvider *LaunchTemplateProvider) *InstanceProvider {
=======
func NewInstanceProvider(ctx context.Context, region string, ec2api ec2iface.EC2API, unavailableOfferings *cache.UnavailableOfferings, instanceTypeProvider *InstanceTypeProvider, subnetProvider *SubnetProvider, launchTemplateProvider *LaunchTemplateProvider) *InstanceProvider {
>>>>>>> 7241f435
	return &InstanceProvider{
		region:                 region,
		ec2api:                 ec2api,
		unavailableOfferings:   unavailableOfferings,
		instanceTypeProvider:   instanceTypeProvider,
		subnetProvider:         subnetProvider,
		launchTemplateProvider: launchTemplateProvider,
		createFleetBatcher:     NewCreateFleetBatcher(ctx, ec2api),
	}
}

// Create an instance given the constraints.
// instanceTypes should be sorted by priority for spot capacity type.
// If spot is not used, the instanceTypes are not required to be sorted
// because we are using ec2 fleet's lowest-price OD allocation strategy
func (p *InstanceProvider) Create(ctx context.Context, nodeTemplate *v1alpha1.AWSNodeTemplate, machine *v1alpha5.Machine, instanceTypes []*cloudprovider.InstanceType) (*ec2.Instance, error) {
	instanceTypes = filterInstanceTypes(instanceTypes)
	instanceTypes = orderInstanceTypesByPrice(instanceTypes, scheduling.NewNodeSelectorRequirements(machine.Spec.Requirements...))
	if len(instanceTypes) > MaxInstanceTypes {
		instanceTypes = instanceTypes[0:MaxInstanceTypes]
	}

	id, err := p.launchInstance(ctx, nodeTemplate, machine, instanceTypes)
	if awserrors.IsLaunchTemplateNotFound(err) {
		// retry once if launch template is not found. This allows karpenter to generate a new LT if the
		// cache was out-of-sync on the first try
		id, err = p.launchInstance(ctx, nodeTemplate, machine, instanceTypes)
	}
	if err != nil {
		return nil, err
	}
	// Get Instance with backoff retry since EC2 is eventually consistent
	instance := &ec2.Instance{}
	if err := retry.Do(
		func() (err error) { instance, err = p.Get(ctx, aws.StringValue(id)); return err },
		retry.Delay(1*time.Second),
		retry.Attempts(6),
		retry.LastErrorOnly(true),
	); err != nil {
		return nil, fmt.Errorf("retrieving node name for instance %s, %w", aws.StringValue(instance.InstanceId), err)
	}
	logging.FromContext(ctx).With(
		"launched-instance", aws.StringValue(instance.InstanceId),
		"hostname", aws.StringValue(instance.PrivateDnsName),
		"type", aws.StringValue(instance.InstanceType),
		"zone", aws.StringValue(instance.Placement.AvailabilityZone),
		"capacity-type", getCapacityType(instance)).Infof("launched new instance")

	return instance, nil
}

func (p *InstanceProvider) Get(ctx context.Context, id string) (*ec2.Instance, error) {
	describeInstancesOutput, err := p.ec2api.DescribeInstancesWithContext(ctx, &ec2.DescribeInstancesInput{InstanceIds: aws.StringSlice([]string{id})})
	if awserrors.IsNotFound(err) {
		return nil, err
	}
	if err != nil {
		return nil, fmt.Errorf("failed to describe ec2 instances, %w", err)
	}
	if len(describeInstancesOutput.Reservations) != 1 || len(describeInstancesOutput.Reservations[0].Instances) != 1 {
		return nil, awserrors.InstanceTerminatedError{Err: fmt.Errorf("expected instance but got 0")}
	}
	instance := describeInstancesOutput.Reservations[0].Instances[0]
	if *instance.State.Name == ec2.InstanceStateNameTerminated {
		return nil, awserrors.InstanceTerminatedError{Err: fmt.Errorf("instance is in terminated state")}
	}
	if len(aws.StringValue(instance.PrivateDnsName)) == 0 {
		return nil, multierr.Append(err, fmt.Errorf("got instance %s but PrivateDnsName was not set", aws.StringValue(instance.InstanceId)))
	}
	return instance, nil
}

func (p *InstanceProvider) Delete(ctx context.Context, machine *v1alpha5.Machine) error {
	ctx = logging.WithLogger(ctx, logging.FromContext(ctx).With("machine", machine.Name))
	id, err := utils.ParseInstanceID(machine.Status.ProviderID)
	if err != nil {
		return fmt.Errorf("getting instance ID, %w", err)
	}
	if _, err = p.ec2api.TerminateInstancesWithContext(ctx, &ec2.TerminateInstancesInput{
		InstanceIds: []*string{aws.String(id)},
	}); err != nil {
		if awserrors.IsNotFound(err) {
			return nil
		}
		if _, errMsg := p.Get(ctx, id); err != nil {
			if awserrors.IsInstanceTerminated(errMsg) || awserrors.IsNotFound(errMsg) {
				logging.FromContext(ctx).Debugf("instance already terminated")
				return nil
			}
			err = multierr.Append(err, errMsg)
		}

		return fmt.Errorf("terminating instance, %w", err)
	}
	return nil
}

// can remove cyclo ignore after China launch price-capacity-optimized
// nolint: gocyclo
func (p *InstanceProvider) launchInstance(ctx context.Context, nodeTemplate *v1alpha1.AWSNodeTemplate, machine *v1alpha5.Machine, instanceTypes []*cloudprovider.InstanceType) (*string, error) {
	capacityType := p.getCapacityType(machine, instanceTypes)
	// Get Launch Template Configs, which may differ due to GPU or Architecture requirements
	launchTemplateConfigs, err := p.getLaunchTemplateConfigs(ctx, nodeTemplate, machine, instanceTypes, capacityType)
	if err != nil {
		return nil, fmt.Errorf("getting launch template configs, %w", err)
	}
	if err := p.checkODFallback(machine, instanceTypes, launchTemplateConfigs); err != nil {
		logging.FromContext(ctx).Warn(err.Error())
	}
	// Create fleet
	tags := v1alpha1.MergeTags(ctx, awssettings.FromContext(ctx).Tags, nodeTemplate.Spec.Tags, map[string]string{fmt.Sprintf("kubernetes.io/cluster/%s", awssettings.FromContext(ctx).ClusterName): "owned"})
	createFleetInput := &ec2.CreateFleetInput{
		Type:                  aws.String(ec2.FleetTypeInstant),
		Context:               nodeTemplate.Spec.Context,
		LaunchTemplateConfigs: launchTemplateConfigs,
		TargetCapacitySpecification: &ec2.TargetCapacitySpecificationRequest{
			DefaultTargetCapacityType: aws.String(capacityType),
			TotalTargetCapacity:       aws.Int64(1),
		},
		TagSpecifications: []*ec2.TagSpecification{
			{ResourceType: aws.String(ec2.ResourceTypeInstance), Tags: tags},
			{ResourceType: aws.String(ec2.ResourceTypeVolume), Tags: tags},
			{ResourceType: aws.String(ec2.ResourceTypeFleet), Tags: tags},
		},
	}
	if capacityType == v1alpha5.CapacityTypeSpot && strings.HasPrefix(p.region, "cn-") {
		createFleetInput.SpotOptions = &ec2.SpotOptionsRequest{AllocationStrategy: aws.String(ec2.AllocationStrategyCapacityOptimizedPrioritized)}
	} else if capacityType == v1alpha5.CapacityTypeSpot {
		createFleetInput.SpotOptions = &ec2.SpotOptionsRequest{AllocationStrategy: aws.String(ec2.AllocationStrategyPriceCapacityOptimized)}
	} else {
		createFleetInput.OnDemandOptions = &ec2.OnDemandOptionsRequest{AllocationStrategy: aws.String(ec2.FleetOnDemandAllocationStrategyLowestPrice)}
	}

	createFleetOutput, err := p.createFleetBatcher.CreateFleet(ctx, createFleetInput)
	if err != nil {
		if awserrors.IsLaunchTemplateNotFound(err) {
			for _, lt := range launchTemplateConfigs {
				p.launchTemplateProvider.Invalidate(ctx, aws.StringValue(lt.LaunchTemplateSpecification.LaunchTemplateName), aws.StringValue(lt.LaunchTemplateSpecification.LaunchTemplateId))
			}
			return nil, fmt.Errorf("creating fleet %w", err)
		}
		var reqFailure awserr.RequestFailure
		if errors.As(err, &reqFailure) {
			return nil, fmt.Errorf("creating fleet %w (%s)", err, reqFailure.RequestID())
		}
		return nil, fmt.Errorf("creating fleet %w", err)
	}
	p.updateUnavailableOfferingsCache(ctx, createFleetOutput.Errors, capacityType)
	if len(createFleetOutput.Instances) == 0 || len(createFleetOutput.Instances[0].InstanceIds) == 0 {
		return nil, combineFleetErrors(createFleetOutput.Errors)
	}
	return createFleetOutput.Instances[0].InstanceIds[0], nil
}

func (p *InstanceProvider) checkODFallback(machine *v1alpha5.Machine, instanceTypes []*cloudprovider.InstanceType, launchTemplateConfigs []*ec2.FleetLaunchTemplateConfigRequest) error {
	// only evaluate for on-demand fallback if the capacity type for the request is OD and both OD and spot are allowed in requirements
	if p.getCapacityType(machine, instanceTypes) != v1alpha5.CapacityTypeOnDemand || !scheduling.NewNodeSelectorRequirements(machine.Spec.Requirements...).Get(v1alpha5.LabelCapacityType).Has(v1alpha5.CapacityTypeSpot) {
		return nil
	}

	// loop through the LT configs for currently considered instance types to get the flexibility count
	instanceTypeZones := map[string]struct{}{}
	for _, ltc := range launchTemplateConfigs {
		for _, override := range ltc.Overrides {
			if override.InstanceType != nil {
				instanceTypeZones[*override.InstanceType] = struct{}{}
			}
		}
	}
	if len(instanceTypes) < instanceTypeFlexibilityThreshold {
		return fmt.Errorf("at least %d instance types are recommended when flexible to spot but requesting on-demand, "+
			"the current provisioning request only has %d instance type options", instanceTypeFlexibilityThreshold, len(instanceTypes))
	}
	return nil
}

func (p *InstanceProvider) getLaunchTemplateConfigs(ctx context.Context, nodeTemplate *v1alpha1.AWSNodeTemplate, machine *v1alpha5.Machine,
	instanceTypes []*cloudprovider.InstanceType, capacityType string) ([]*ec2.FleetLaunchTemplateConfigRequest, error) {

	// Get subnets given the constraints
	subnets, err := p.subnetProvider.List(ctx, nodeTemplate)
	if err != nil {
		return nil, fmt.Errorf("getting subnets, %w", err)
	}
	var launchTemplateConfigs []*ec2.FleetLaunchTemplateConfigRequest
	launchTemplates, err := p.launchTemplateProvider.EnsureAll(ctx, nodeTemplate, machine, instanceTypes, map[string]string{v1alpha5.LabelCapacityType: capacityType})
	if err != nil {
		return nil, fmt.Errorf("getting launch templates, %w", err)
	}
	for launchTemplateName, instanceTypes := range launchTemplates {
		launchTemplateConfig := &ec2.FleetLaunchTemplateConfigRequest{
			Overrides: p.getOverrides(instanceTypes, subnets, scheduling.NewNodeSelectorRequirements(machine.Spec.Requirements...).Get(v1.LabelTopologyZone), capacityType),
			LaunchTemplateSpecification: &ec2.FleetLaunchTemplateSpecificationRequest{
				LaunchTemplateName: aws.String(launchTemplateName),
				Version:            aws.String("$Latest"),
			},
		}
		if len(launchTemplateConfig.Overrides) > 0 {
			launchTemplateConfigs = append(launchTemplateConfigs, launchTemplateConfig)
		}
	}
	if len(launchTemplateConfigs) == 0 {
		return nil, fmt.Errorf("no capacity offerings are currently available given the constraints")
	}
	return launchTemplateConfigs, nil
}

// getOverrides creates and returns launch template overrides for the cross product of InstanceTypes and subnets (with subnets being constrained by
// zones and the offerings in InstanceTypes)
func (p *InstanceProvider) getOverrides(instanceTypes []*cloudprovider.InstanceType, subnets []*ec2.Subnet, zones *scheduling.Requirement, capacityType string) []*ec2.FleetLaunchTemplateOverridesRequest {
	// sort subnets in ascending order of available IP addresses and populate map with most available subnet per AZ
	zonalSubnets := map[string]*ec2.Subnet{}
	sort.Slice(subnets, func(i, j int) bool {
		return aws.Int64Value(subnets[i].AvailableIpAddressCount) < aws.Int64Value(subnets[j].AvailableIpAddressCount)
	})
	for _, subnet := range subnets {
		zonalSubnets[*subnet.AvailabilityZone] = subnet
	}

	// Unwrap all the offerings to a flat slice that includes a pointer
	// to the parent instance type name
	type offeringWithParentName struct {
		cloudprovider.Offering
		parentInstanceTypeName string
	}
	var unwrappedOfferings []offeringWithParentName
	for _, it := range instanceTypes {
		ofs := lo.Map(it.Offerings.Available(), func(of cloudprovider.Offering, _ int) offeringWithParentName {
			return offeringWithParentName{
				Offering:               of,
				parentInstanceTypeName: it.Name,
			}
		})
		unwrappedOfferings = append(unwrappedOfferings, ofs...)
	}

	// Sort all the potential offerings by each individual offering price
	sort.Slice(unwrappedOfferings, func(i, j int) bool {
		return unwrappedOfferings[i].Price < unwrappedOfferings[j].Price
	})

	var overrides []*ec2.FleetLaunchTemplateOverridesRequest
	for i, offering := range unwrappedOfferings {
		if capacityType != offering.CapacityType {
			continue
		}
		if !zones.Has(offering.Zone) {
			continue
		}
		subnet, ok := zonalSubnets[offering.Zone]
		if !ok {
			continue
		}
		override := &ec2.FleetLaunchTemplateOverridesRequest{
			InstanceType: aws.String(offering.parentInstanceTypeName),
			SubnetId:     subnet.SubnetId,
			// This is technically redundant, but is useful if we have to parse insufficient capacity errors from
			// CreateFleet so that we can figure out the zone rather than additional API calls to look up the subnet
			AvailabilityZone: subnet.AvailabilityZone,
		}

		// For China regions (until price-capacity-optimized is released)
		// Add a priority for spot requests since we are using the capacity-optimized-prioritized spot allocation strategy
		// to reduce the likelihood of getting an excessively large instance type.
		// InstanceTypes are sorted by vcpus and memory so this prioritizes smaller instance types.
		if capacityType == v1alpha5.CapacityTypeSpot && strings.HasPrefix(p.region, "cn-") {
			override.Priority = aws.Float64(float64(i))
		}

		overrides = append(overrides, override)
	}
	return overrides
}

func (p *InstanceProvider) updateUnavailableOfferingsCache(ctx context.Context, errors []*ec2.CreateFleetError, capacityType string) {
	for _, err := range errors {
		if awserrors.IsUnfulfillableCapacity(err) {
			p.unavailableOfferings.MarkUnavailableForFleetErr(ctx, err, capacityType)
		}
	}
}

// getCapacityType selects spot if both constraints are flexible and there is an
// available offering. The AWS Cloud Provider defaults to [ on-demand ], so spot
// must be explicitly included in capacity type requirements.
func (p *InstanceProvider) getCapacityType(machine *v1alpha5.Machine, instanceTypes []*cloudprovider.InstanceType) string {
	requirements := scheduling.NewNodeSelectorRequirements(machine.
		Spec.Requirements...)
	if requirements.Get(v1alpha5.LabelCapacityType).Has(v1alpha5.CapacityTypeSpot) {
		for _, instanceType := range instanceTypes {
			for _, offering := range instanceType.Offerings.Available() {
				if requirements.Get(v1.LabelTopologyZone).Has(offering.Zone) && offering.CapacityType == v1alpha5.CapacityTypeSpot {
					return v1alpha5.CapacityTypeSpot
				}
			}
		}
	}
	return v1alpha5.CapacityTypeOnDemand
}

func orderInstanceTypesByPrice(instanceTypes []*cloudprovider.InstanceType, requirements scheduling.Requirements) []*cloudprovider.InstanceType {
	// Order instance types so that we get the cheapest instance types of the available offerings
	sort.Slice(instanceTypes, func(i, j int) bool {
		iPrice := math.MaxFloat64
		jPrice := math.MaxFloat64
		if len(instanceTypes[i].Offerings.Available().Requirements(requirements)) > 0 {
			iPrice = instanceTypes[i].Offerings.Available().Requirements(requirements).Cheapest().Price
		}
		if len(instanceTypes[j].Offerings.Available().Requirements(requirements)) > 0 {
			jPrice = instanceTypes[j].Offerings.Available().Requirements(requirements).Cheapest().Price
		}
		if iPrice == jPrice {
			return instanceTypes[i].Name < instanceTypes[j].Name
		}
		return iPrice < jPrice
	})
	return instanceTypes
}

// filterInstanceTypes is used to eliminate less desirable instance types (like GPUs) from the list of possible instance types when
// a set of more appropriate instance types would work. If a set of more desirable instance types is not found, then the original slice
// of instance types are returned.
func filterInstanceTypes(instanceTypes []*cloudprovider.InstanceType) []*cloudprovider.InstanceType {
	var genericInstanceTypes []*cloudprovider.InstanceType
	for _, it := range instanceTypes {
		// deprioritize metal even if our opinionated filter isn't applied due to something like an instance family
		// requirement
		if it.Requirements.Get(v1alpha1.LabelInstanceSize).Has("metal") {
			continue
		}
		if !resources.IsZero(it.Capacity[v1alpha1.ResourceAWSNeuron]) ||
			!resources.IsZero(it.Capacity[v1alpha1.ResourceAMDGPU]) ||
			!resources.IsZero(it.Capacity[v1alpha1.ResourceNVIDIAGPU]) ||
			!resources.IsZero(it.Capacity[v1alpha1.ResourceHabanaGaudi]) {
			continue
		}
		genericInstanceTypes = append(genericInstanceTypes, it)
	}
	// if we got some subset of instance types, then prefer to use those
	if len(genericInstanceTypes) != 0 {
		return genericInstanceTypes
	}
	return instanceTypes
}

func combineFleetErrors(errors []*ec2.CreateFleetError) (errs error) {
	unique := sets.NewString()
	for _, err := range errors {
		unique.Insert(fmt.Sprintf("%s: %s", aws.StringValue(err.ErrorCode), aws.StringValue(err.ErrorMessage)))
	}
	for errorCode := range unique {
		errs = multierr.Append(errs, fmt.Errorf(errorCode))
	}
	return fmt.Errorf("with fleet error(s), %w", errs)
}

func getCapacityType(instance *ec2.Instance) string {
	if instance.SpotInstanceRequestId != nil {
		return v1alpha5.CapacityTypeSpot
	}
	return v1alpha5.CapacityTypeOnDemand
}<|MERGE_RESOLUTION|>--- conflicted
+++ resolved
@@ -62,11 +62,7 @@
 	createFleetBatcher     *CreateFleetBatcher
 }
 
-<<<<<<< HEAD
-func NewInstanceProvider(ctx context.Context, ec2api ec2iface.EC2API, instanceTypeProvider *InstanceTypeProvider, subnetProvider *subnet.Provider, launchTemplateProvider *LaunchTemplateProvider) *InstanceProvider {
-=======
-func NewInstanceProvider(ctx context.Context, region string, ec2api ec2iface.EC2API, unavailableOfferings *cache.UnavailableOfferings, instanceTypeProvider *InstanceTypeProvider, subnetProvider *SubnetProvider, launchTemplateProvider *LaunchTemplateProvider) *InstanceProvider {
->>>>>>> 7241f435
+func NewInstanceProvider(ctx context.Context, region string, ec2api ec2iface.EC2API, unavailableOfferings *cache.UnavailableOfferings, instanceTypeProvider *InstanceTypeProvider, subnetProvider *subnet.Provider, launchTemplateProvider *LaunchTemplateProvider) *InstanceProvider {
 	return &InstanceProvider{
 		region:                 region,
 		ec2api:                 ec2api,
