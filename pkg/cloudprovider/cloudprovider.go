/*
Licensed under the Apache License, Version 2.0 (the "License");
you may not use this file except in compliance with the License.
You may obtain a copy of the License at

    http://www.apache.org/licenses/LICENSE-2.0

Unless required by applicable law or agreed to in writing, software
distributed under the License is distributed on an "AS IS" BASIS,
WITHOUT WARRANTIES OR CONDITIONS OF ANY KIND, either express or implied.
See the License for the specific language governing permissions and
limitations under the License.
*/

package cloudprovider

import (
	"context"
	"encoding/base64"
	"fmt"
	"net"
	"net/http"
	"strings"

	"github.com/aws/karpenter/pkg/apis"
	"github.com/aws/karpenter/pkg/apis/v1alpha1"
	"github.com/aws/karpenter/pkg/utils"

	"github.com/aws/aws-sdk-go/service/ssm"
	"github.com/patrickmn/go-cache"
	"github.com/samber/lo"
	v1 "k8s.io/api/core/v1"
	metav1 "k8s.io/apimachinery/pkg/apis/meta/v1"
	"k8s.io/apimachinery/pkg/types"
	"k8s.io/client-go/kubernetes"
	"k8s.io/client-go/rest"
	"k8s.io/client-go/transport"
	"knative.dev/pkg/logging"
	"knative.dev/pkg/ptr"
	k8sClient "sigs.k8s.io/controller-runtime/pkg/client"

	"github.com/aws/karpenter-core/pkg/scheduling"
	awscache "github.com/aws/karpenter/pkg/cache"
	"github.com/aws/karpenter/pkg/cloudprovider/amifamily"
	awscontext "github.com/aws/karpenter/pkg/context"

	coreapis "github.com/aws/karpenter-core/pkg/apis"
	"github.com/aws/karpenter-core/pkg/apis/v1alpha5"
	"github.com/aws/karpenter-core/pkg/cloudprovider"
)

const (
	// MaxInstanceTypes defines the number of instance type options to pass to CreateFleet
	MaxInstanceTypes = 60
)

func init() {
	v1alpha5.NormalizedLabels = lo.Assign(v1alpha5.NormalizedLabels, map[string]string{"topology.ebs.csi.aws.com/zone": v1.LabelTopologyZone})
	coreapis.Settings = coreapis.Settings.Union(apis.Settings)
}

var _ cloudprovider.CloudProvider = (*CloudProvider)(nil)

type CloudProvider struct {
	instanceTypeProvider *InstanceTypeProvider
	instanceProvider     *InstanceProvider
	kubeClient           k8sClient.Client
	amiProvider          *amifamily.AMIProvider
}

func New(ctx awscontext.Context) *CloudProvider {
	kubeDNSIP, err := kubeDNSIP(ctx, ctx.KubernetesInterface)
	if err != nil {
		logging.FromContext(ctx).Debugf("unable to detect the IP of the kube-dns service, %s", err)
	} else {
		logging.FromContext(ctx).With("kube-dns-ip", kubeDNSIP).Debugf("discovered kube dns")
	}
	instanceTypeProvider := NewInstanceTypeProvider(ctx, ctx.Session, ctx.Ec2api, ctx.SubnetProvider, ctx.UnavailableOfferingsCache, ctx.StartAsync)
	amiProvider := amifamily.NewAMIProvider(ctx.KubeClient, ctx.KubernetesInterface, ssm.New(ctx.Session), ctx.Ec2api,
		cache.New(awscache.CacheTTL, awscache.CacheCleanupInterval), cache.New(awscache.CacheTTL, awscache.CacheCleanupInterval), cache.New(awscache.CacheTTL, awscache.CacheCleanupInterval))
	amiResolver := amifamily.New(ctx.KubeClient, amiProvider)
	return &CloudProvider{
		kubeClient:           ctx.KubeClient,
		instanceTypeProvider: instanceTypeProvider,
		amiProvider:          amiProvider,
<<<<<<< HEAD
		instanceProvider: NewInstanceProvider(ctx, ctx.Ec2api, instanceTypeProvider, ctx.SubnetProvider,
=======
		instanceProvider: NewInstanceProvider(
			ctx,
			aws.StringValue(ctx.Session.Config.Region),
			ec2api,
			ctx.UnavailableOfferingsCache,
			instanceTypeProvider,
			subnetProvider,
>>>>>>> 7241f435
			NewLaunchTemplateProvider(
				ctx,
				ctx.Ec2api,
				amiResolver,
				ctx.SecurityGroupProvider,
				lo.Must(getCABundle(ctx.RESTConfig)),
				ctx.StartAsync,
				kubeDNSIP,
			),
		),
	}
}

// Create a node given the constraints.
func (c *CloudProvider) Create(ctx context.Context, machine *v1alpha5.Machine) (*v1.Node, error) {
	nodeTemplate, err := c.resolveNodeTemplate(ctx, []byte(machine.
		Annotations[v1alpha5.ProviderCompatabilityAnnotationKey]), machine.
		Spec.MachineTemplateRef)
	if err != nil {
		return nil, fmt.Errorf("resolving node template, %w", err)
	}
	instanceTypes, err := c.resolveInstanceTypes(ctx, machine)
	if err != nil {
		return nil, fmt.Errorf("resolving instance types, %w", err)
	}
	if len(instanceTypes) == 0 {
		return nil, fmt.Errorf("all requested instance types were unavailable during launch")
	}
	instance, err := c.instanceProvider.Create(ctx, nodeTemplate, machine, instanceTypes)
	if err != nil {
		return nil, fmt.Errorf("creating instance, %w", err)
	}
	return c.instanceToNode(instance, instanceTypes), nil
}

func (c *CloudProvider) LivenessProbe(req *http.Request) error {
	if err := c.instanceTypeProvider.LivenessProbe(req); err != nil {
		return err
	}
	return nil
}

// GetInstanceTypes returns all available InstanceTypes
func (c *CloudProvider) GetInstanceTypes(ctx context.Context, provisioner *v1alpha5.Provisioner) ([]*cloudprovider.InstanceType, error) {
	var rawProvider []byte
	if provisioner.Spec.Provider != nil {
		rawProvider = provisioner.Spec.Provider.Raw
	}
	nodeTemplate, err := c.resolveNodeTemplate(ctx, rawProvider, provisioner.Spec.ProviderRef)
	if err != nil {
		return nil, err
	}
	// TODO, break this coupling
	instanceTypes, err := c.instanceTypeProvider.List(ctx, provisioner.Spec.KubeletConfiguration, nodeTemplate)
	if err != nil {
		return nil, err
	}
	return instanceTypes, nil
}

func (c *CloudProvider) Delete(ctx context.Context, machine *v1alpha5.Machine) error {
	return c.instanceProvider.Delete(ctx, machine)
}

func (c *CloudProvider) IsMachineDrifted(ctx context.Context, machine *v1alpha5.Machine) (bool, error) {
	// Not needed when GetInstanceTypes removes provisioner dependency
	provisioner := &v1alpha5.Provisioner{}
	if err := c.kubeClient.Get(ctx, types.NamespacedName{Name: machine.Labels[v1alpha5.ProvisionerNameLabelKey]}, provisioner); err != nil {
		return false, k8sClient.IgnoreNotFound(fmt.Errorf("getting provisioner, %w", err))
	}
	if provisioner.Spec.ProviderRef == nil {
		return false, nil
	}
	nodeTemplate, err := c.resolveNodeTemplate(ctx, nil, provisioner.Spec.ProviderRef)
	if err != nil {
		return false, k8sClient.IgnoreNotFound(fmt.Errorf("resolving node template, %w", err))
	}
	amiDrifted, err := c.isAMIDrifted(ctx, machine, provisioner, nodeTemplate)
	if err != nil {
		return false, err
	}
	return amiDrifted, nil
}

// Name returns the CloudProvider implementation name.
func (c *CloudProvider) Name() string {
	return "aws"
}

func getCABundle(restConfig *rest.Config) (*string, error) {
	// Discover CA Bundle from the REST client. We could alternatively
	// have used the simpler client-go InClusterConfig() method.
	// However, that only works when Karpenter is running as a Pod
	// within the same cluster it's managing.
	transportConfig, err := restConfig.TransportConfig()
	if err != nil {
		return nil, fmt.Errorf("discovering caBundle, loading transport config, %w", err)
	}
	_, err = transport.TLSConfigFor(transportConfig) // fills in CAData!
	if err != nil {
		return nil, fmt.Errorf("discovering caBundle, loading TLS config, %w", err)
	}
	return ptr.String(base64.StdEncoding.EncodeToString(transportConfig.TLS.CAData)), nil
}

func kubeDNSIP(ctx context.Context, kubernetesInterface kubernetes.Interface) (net.IP, error) {
	if kubernetesInterface == nil {
		return nil, fmt.Errorf("no K8s client provided")
	}
	dnsService, err := kubernetesInterface.CoreV1().Services("kube-system").Get(ctx, "kube-dns", metav1.GetOptions{})
	if err != nil {
		return nil, err
	}
	kubeDNSIP := net.ParseIP(dnsService.Spec.ClusterIP)
	if kubeDNSIP == nil {
		return nil, fmt.Errorf("parsing cluster IP")
	}
	return kubeDNSIP, nil
}

func (c *CloudProvider) isAMIDrifted(ctx context.Context, machine *v1alpha5.Machine, provisioner *v1alpha5.Provisioner, nodeTemplate *v1alpha1.AWSNodeTemplate) (bool, error) {
	instanceTypes, err := c.GetInstanceTypes(ctx, provisioner)
	if err != nil {
		return false, fmt.Errorf("getting instanceTypes, %w", err)
	}
	nodeInstanceType, found := lo.Find(instanceTypes, func(instType *cloudprovider.InstanceType) bool {
		return instType.Name == machine.Labels[v1.LabelInstanceTypeStable]
	})
	if !found {
		return false, fmt.Errorf(`finding node instance type "%s"`, machine.Labels[v1.LabelInstanceTypeStable])
	}
	if nodeTemplate.Spec.LaunchTemplateName != nil {
		return false, nil
	}
	amis, err := c.amiProvider.Get(ctx, nodeTemplate, []*cloudprovider.InstanceType{nodeInstanceType},
		amifamily.GetAMIFamily(nodeTemplate.Spec.AMIFamily, &amifamily.Options{}))
	if err != nil {
		return false, fmt.Errorf("getting amis, %w", err)
	}
	// Get InstanceID to fetch from EC2
	instanceID, err := utils.ParseInstanceID(machine.Status.ProviderID)
	if err != nil {
		return false, err
	}
	instance, err := c.instanceProvider.Get(ctx, instanceID)
	if err != nil {
		return false, fmt.Errorf("getting instance, %w", err)
	}
	return !lo.Contains(lo.Keys(amis), *instance.ImageId), nil
}

func (c *CloudProvider) resolveNodeTemplate(ctx context.Context, raw []byte, objRef *v1alpha5.ProviderRef) (*v1alpha1.AWSNodeTemplate, error) {
	nodeTemplate := &v1alpha1.AWSNodeTemplate{}
	if objRef != nil {
		if err := c.kubeClient.Get(ctx, types.NamespacedName{Name: objRef.Name}, nodeTemplate); err != nil {
			return nil, fmt.Errorf("getting providerRef, %w", err)
		}
		return nodeTemplate, nil
	}
	aws, err := v1alpha1.DeserializeProvider(raw)
	if err != nil {
		return nil, err
	}
	nodeTemplate.Spec.AWS = lo.FromPtr(aws)
	return nodeTemplate, nil
}

func (c *CloudProvider) resolveInstanceTypes(ctx context.Context, machine *v1alpha5.Machine) ([]*cloudprovider.InstanceType, error) {
	provisionerName, ok := machine.Labels[v1alpha5.ProvisionerNameLabelKey]
	if !ok {
		return nil, fmt.Errorf("finding provisioner owner")
	}
	provisioner := &v1alpha5.Provisioner{}
	if err := c.kubeClient.Get(ctx, types.NamespacedName{Name: provisionerName}, provisioner); err != nil {
		return nil, fmt.Errorf("getting provisioner owner, %w", err)
	}
	instanceTypes, err := c.GetInstanceTypes(ctx, provisioner)
	if err != nil {
		return nil, fmt.Errorf("getting instance types, %w", err)
	}
	reqs := scheduling.NewNodeSelectorRequirements(machine.Spec.Requirements...)
	return lo.Filter(instanceTypes, func(i *cloudprovider.InstanceType, _ int) bool {
		return reqs.Get(v1.LabelInstanceTypeStable).Has(i.Name) && len(i.Offerings.Requirements(reqs).Available()) > 0
	}), nil
}

func (c *CloudProvider) instanceToNode(instance *ec2.Instance, instanceTypes []*cloudprovider.InstanceType) *v1.Node {
	for _, instanceType := range instanceTypes {
		if instanceType.Name == aws.StringValue(instance.InstanceType) {
			nodeName := strings.ToLower(aws.StringValue(instance.PrivateDnsName))
			labels := map[string]string{}
			for key, req := range instanceType.Requirements {
				if req.Len() == 1 {
					labels[key] = req.Values()[0]
				}
			}
			labels[v1alpha1.LabelInstanceAMIID] = aws.StringValue(instance.ImageId)
			labels[v1.LabelTopologyZone] = aws.StringValue(instance.Placement.AvailabilityZone)
			labels[v1alpha5.LabelCapacityType] = getCapacityType(instance)

			return &v1.Node{
				ObjectMeta: metav1.ObjectMeta{
					Name:   nodeName,
					Labels: labels,
				},
				Spec: v1.NodeSpec{
					ProviderID: fmt.Sprintf("aws:///%s/%s", aws.StringValue(instance.Placement.AvailabilityZone), aws.StringValue(instance.InstanceId)),
				},
			}
		}
	}
	panic(fmt.Sprintf("unrecognized instance type %s", aws.StringValue(instance.InstanceType)))
}<|MERGE_RESOLUTION|>--- conflicted
+++ resolved
@@ -26,6 +26,8 @@
 	"github.com/aws/karpenter/pkg/apis/v1alpha1"
 	"github.com/aws/karpenter/pkg/utils"
 
+	"github.com/aws/aws-sdk-go/aws"
+	"github.com/aws/aws-sdk-go/service/ec2"
 	"github.com/aws/aws-sdk-go/service/ssm"
 	"github.com/patrickmn/go-cache"
 	"github.com/samber/lo"
@@ -83,17 +85,13 @@
 		kubeClient:           ctx.KubeClient,
 		instanceTypeProvider: instanceTypeProvider,
 		amiProvider:          amiProvider,
-<<<<<<< HEAD
-		instanceProvider: NewInstanceProvider(ctx, ctx.Ec2api, instanceTypeProvider, ctx.SubnetProvider,
-=======
 		instanceProvider: NewInstanceProvider(
 			ctx,
 			aws.StringValue(ctx.Session.Config.Region),
-			ec2api,
+			ctx.Ec2api,
 			ctx.UnavailableOfferingsCache,
 			instanceTypeProvider,
-			subnetProvider,
->>>>>>> 7241f435
+			ctx.SubnetProvider,
 			NewLaunchTemplateProvider(
 				ctx,
 				ctx.Ec2api,
