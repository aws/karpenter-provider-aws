--- conflicted
+++ resolved
@@ -200,46 +200,6 @@
 	return "aws"
 }
 
-<<<<<<< HEAD
-func (c *CloudProvider) isAMIDrifted(ctx context.Context, machine *v1alpha5.Machine, provisioner *v1alpha5.Provisioner, nodeTemplate *v1alpha1.AWSNodeTemplate) (bool, error) {
-	instanceTypes, err := c.GetInstanceTypes(ctx, provisioner)
-	if err != nil {
-		return false, fmt.Errorf("getting instanceTypes, %w", err)
-	}
-	nodeInstanceType, found := lo.Find(instanceTypes, func(instType *cloudprovider.InstanceType) bool {
-		return instType.Name == machine.Labels[v1.LabelInstanceTypeStable]
-	})
-	if !found {
-		return false, fmt.Errorf(`finding node instance type "%s"`, machine.Labels[v1.LabelInstanceTypeStable])
-	}
-	if nodeTemplate.Spec.LaunchTemplateName != nil {
-		return false, nil
-	}
-	amis, err := c.amiProvider.Get(ctx, nodeTemplate, &amifamily.Options{})
-	if err != nil {
-		return false, fmt.Errorf("getting amis, %w", err)
-	}
-	if len(amis) == 0 {
-		return false, fmt.Errorf("no amis exist given constraints")
-	}
-	mappedAMIs, err := amifamily.MapInstanceTypes(amis, []*cloudprovider.InstanceType{nodeInstanceType})
-	if err != nil {
-		return false, err
-	}
-	// Get InstanceID to fetch from EC2
-	instanceID, err := utils.ParseInstanceID(machine.Status.ProviderID)
-	if err != nil {
-		return false, err
-	}
-	instance, err := c.instanceProvider.Get(ctx, instanceID)
-	if err != nil {
-		return false, fmt.Errorf("getting instance, %w", err)
-	}
-	return !lo.Contains(lo.Keys(mappedAMIs), instance.ImageID), nil
-}
-
-=======
->>>>>>> 85a0f0a0
 func (c *CloudProvider) resolveNodeTemplate(ctx context.Context, raw []byte, objRef *v1alpha5.MachineTemplateRef) (*v1alpha1.AWSNodeTemplate, error) {
 	nodeTemplate := &v1alpha1.AWSNodeTemplate{}
 	if objRef != nil {
