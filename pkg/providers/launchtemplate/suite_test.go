--- conflicted
+++ resolved
@@ -95,7 +95,6 @@
 	ExpectCleanedUp(ctx, env.Client)
 })
 
-<<<<<<< HEAD
 var _ = Describe("LaunchTemplates", func() {
 	It("should default to a generated launch template", func() {
 		ExpectApplied(ctx, env.Client, provisioner, nodeTemplate)
@@ -1824,8 +1823,6 @@
 	})
 })
 
-=======
->>>>>>> d4d93602
 // ExpectTags verifies that the expected tags are a subset of the tags found
 func ExpectTags(tags []*ec2.Tag, expected map[string]string) {
 	GinkgoHelper()
