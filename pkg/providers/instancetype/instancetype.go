/*
Licensed under the Apache License, Version 2.0 (the "License");
you may not use this file except in compliance with the License.
You may obtain a copy of the License at

    http://www.apache.org/licenses/LICENSE-2.0

Unless required by applicable law or agreed to in writing, software
distributed under the License is distributed on an "AS IS" BASIS,
WITHOUT WARRANTIES OR CONDITIONS OF ANY KIND, either express or implied.
See the License for the specific language governing permissions and
limitations under the License.
*/

package instancetype

import (
	"context"
	"fmt"
	"k8s.io/apimachinery/pkg/api/resource"
	"k8s.io/apimachinery/pkg/labels"
	"k8s.io/client-go/util/workqueue"
	"sigs.k8s.io/controller-runtime/pkg/client"
	"sync"
	"sync/atomic"

	"github.com/mitchellh/hashstructure/v2"
	"github.com/patrickmn/go-cache"
	"github.com/prometheus/client_golang/prometheus"
	corev1 "k8s.io/api/core/v1"
	"sigs.k8s.io/controller-runtime/pkg/log"
	karpv1 "sigs.k8s.io/karpenter/pkg/apis/v1"

	"github.com/aws/aws-sdk-go/service/ec2"
	"github.com/aws/aws-sdk-go/service/ec2/ec2iface"
	"github.com/samber/lo"
	"k8s.io/apimachinery/pkg/util/sets"

	v1 "github.com/aws/karpenter-provider-aws/pkg/apis/v1"

	"github.com/aws/karpenter-provider-aws/pkg/providers/subnet"

	"sigs.k8s.io/karpenter/pkg/cloudprovider"
	"sigs.k8s.io/karpenter/pkg/utils/pretty"
)

type Provider interface {
	List(context.Context, *v1.EC2NodeClass) ([]*cloudprovider.InstanceType, error)
}

type DefaultProvider struct {
	ec2api                ec2iface.EC2API
	subnetProvider        subnet.Provider
	instanceTypesResolver Resolver

	// Values stored *before* considering insufficient capacity errors from the unavailableOfferings cache.
	// Fully initialized Instance Types are also cached based on the set of all instance types, zones, unavailableOfferings cache,
	// EC2NodeClass, and kubelet configuration from the NodePool

	muInstanceTypesInfo sync.RWMutex
	// TODO @engedaam: Look into only storing the needed EC2InstanceTypeInfo
	instanceTypesInfo []*ec2.InstanceTypeInfo

	muInstanceTypesOfferings sync.RWMutex
	instanceTypesOfferings   map[string]sets.Set[string]

	instanceTypesCache *cache.Cache
	vmCapacityCache    *cache.Cache
	cm                 *pretty.ChangeMonitor
	// instanceTypesSeqNum is a monotonically increasing change counter used to avoid the expensive hashing operation on instance types
	instanceTypesSeqNum uint64
	// instanceTypesOfferingsSeqNum is a monotonically increasing change counter used to avoid the expensive hashing operation on instance types
	instanceTypesOfferingsSeqNum uint64
	// vmCapacityCacheSeqNum is a monotonically increasing change counter used to avoid the expensive hashing operation on each item in vmCapacityCache
	vmCapacityCacheSeqNum uint64
}

func NewDefaultProvider(instanceTypesCache *cache.Cache, vmCapacityCache *cache.Cache, ec2api ec2iface.EC2API, subnetProvider subnet.Provider, instanceTypesResolver Resolver) *DefaultProvider {
	return &DefaultProvider{
		ec2api:                 ec2api,
		subnetProvider:         subnetProvider,
		instanceTypesInfo:      []*ec2.InstanceTypeInfo{},
		instanceTypesOfferings: map[string]sets.Set[string]{},
		instanceTypesResolver:  instanceTypesResolver,
		instanceTypesCache:     instanceTypesCache,
		vmCapacityCache:        vmCapacityCache,
		cm:                     pretty.NewChangeMonitor(),
		instanceTypesSeqNum:    0,
		vmCapacityCacheSeqNum:  0,
	}
}

// nolint:gocyclo
func (p *DefaultProvider) List(ctx context.Context, nodeClass *v1.EC2NodeClass) ([]*cloudprovider.InstanceType, error) {
	p.muInstanceTypesInfo.RLock()
	p.muInstanceTypesOfferings.RLock()
	defer p.muInstanceTypesInfo.RUnlock()
	defer p.muInstanceTypesOfferings.RUnlock()

	if len(p.instanceTypesInfo) == 0 {
		return nil, fmt.Errorf("no instance types found")
	}
	if len(p.instanceTypesOfferings) == 0 {
		return nil, fmt.Errorf("no instance types offerings found")
	}
	if len(nodeClass.Status.Subnets) == 0 {
		return nil, fmt.Errorf("no subnets found")
	}

	subnetZones := sets.New(lo.Map(nodeClass.Status.Subnets, func(s v1.Subnet, _ int) string {
		return lo.FromPtr(&s.Zone)
	})...)

	// Compute fully initialized instance types hash key
	subnetZonesHash, _ := hashstructure.Hash(subnetZones, hashstructure.FormatV2, &hashstructure.HashOptions{SlicesAsSets: true})

	// Compute hash key against node class AMIs (used to force cache rebuild when AMIs change)
	amiHash, _ := hashstructure.Hash(nodeClass.Status.AMIs, hashstructure.FormatV2, &hashstructure.HashOptions{SlicesAsSets: true})

	key := fmt.Sprintf("%d-%d-%016x-%s-%016x",
		p.instanceTypesSeqNum,
		p.instanceTypesOfferingsSeqNum,
		subnetZonesHash,
		p.instanceTypesResolver.CacheKey(nodeClass),
		amiHash,
	)
	if item, ok := p.instanceTypesCache.Get(key); ok {
		// Ensure what's returned from this function is a shallow-copy of the slice (not a deep-copy of the data itself)
		// so that modifications to the ordering of the data don't affect the original
		return append([]*cloudprovider.InstanceType{}, item.([]*cloudprovider.InstanceType)...), nil
	}

	// Get all zones across all offerings
	// We don't use this in the cache key since this is produced from our instanceTypesOfferings which we do cache
	allZones := sets.New[string]()
	for _, offeringZones := range p.instanceTypesOfferings {
		for zone := range offeringZones {
			allZones.Insert(zone)
		}
	}
	if p.cm.HasChanged("zones", allZones) {
		log.FromContext(ctx).WithValues("zones", allZones.UnsortedList()).V(1).Info("discovered zones")
	}
	subnetZoneToID := lo.SliceToMap(nodeClass.Status.Subnets, func(s v1.Subnet) (string, string) {
		return s.Zone, s.ZoneID
	})
	result := lo.FilterMap(p.instanceTypesInfo, func(i *ec2.InstanceTypeInfo, _ int) (*cloudprovider.InstanceType, bool) {
		instanceTypeVCPU.With(prometheus.Labels{
			instanceTypeLabel: *i.InstanceType,
		}).Set(float64(lo.FromPtr(i.VCpuInfo.DefaultVCpus)))
		instanceTypeMemory.With(prometheus.Labels{
			instanceTypeLabel: *i.InstanceType,
		}).Set(float64(lo.FromPtr(i.MemoryInfo.SizeInMiB) * 1024 * 1024))

		zoneData := lo.Map(allZones.UnsortedList(), func(zoneName string, _ int) ZoneData {
			if !p.instanceTypesOfferings[lo.FromPtr(i.InstanceType)].Has(zoneName) || !subnetZones.Has(zoneName) {
				return ZoneData{
					Name:      zoneName,
					Available: false,
				}
			}
			return ZoneData{
				Name:      zoneName,
				ID:        subnetZoneToID[zoneName],
				Available: true,
			}
		})

		// If the resolver returned nil, it means that the instance type shouldn't be considered
		it := p.instanceTypesResolver.Resolve(ctx, i, zoneData, nodeClass)
<<<<<<< HEAD
		if cached, ok := p.vmCapacityCache.Get(fmt.Sprintf("%s-%016x", it.Name, amiHash)); ok {
			it.Capacity[corev1.ResourceMemory] = cached.(resource.Quantity)
=======
		if it == nil {
			return nil, false
>>>>>>> e07b37d2
		}
		for _, of := range it.Offerings {
			instanceTypeOfferingAvailable.With(prometheus.Labels{
				instanceTypeLabel: it.Name,
				capacityTypeLabel: of.Requirements.Get(karpv1.CapacityTypeLabelKey).Any(),
				zoneLabel:         of.Requirements.Get(corev1.LabelTopologyZone).Any(),
			}).Set(float64(lo.Ternary(of.Available, 1, 0)))
			instanceTypeOfferingPriceEstimate.With(prometheus.Labels{
				instanceTypeLabel: it.Name,
				capacityTypeLabel: of.Requirements.Get(karpv1.CapacityTypeLabelKey).Any(),
				zoneLabel:         of.Requirements.Get(corev1.LabelTopologyZone).Any(),
			}).Set(of.Price)
		}
		return it, true
	})
	p.instanceTypesCache.SetDefault(key, result)
	return result, nil
}

func (p *DefaultProvider) UpdateInstanceTypes(ctx context.Context) error {
	// DO NOT REMOVE THIS LOCK ----------------------------------------------------------------------------
	// We lock here so that multiple callers to getInstanceTypeOfferings do not result in cache misses and multiple
	// calls to EC2 when we could have just made one call.
	// TODO @joinnis: This can be made more efficient by holding a Read lock and only obtaining the Write if not in cache
	p.muInstanceTypesInfo.Lock()
	defer p.muInstanceTypesInfo.Unlock()
	var instanceTypes []*ec2.InstanceTypeInfo

	if err := p.ec2api.DescribeInstanceTypesPagesWithContext(ctx, &ec2.DescribeInstanceTypesInput{
		Filters: []*ec2.Filter{
			{
				Name:   lo.ToPtr("supported-virtualization-type"),
				Values: lo.ToSlicePtr([]string{"hvm"}),
			},
			{
				Name:   lo.ToPtr("processor-info.supported-architecture"),
				Values: lo.ToSlicePtr([]string{"x86_64", "arm64"}),
			},
		},
	}, func(page *ec2.DescribeInstanceTypesOutput, lastPage bool) bool {
		instanceTypes = append(instanceTypes, page.InstanceTypes...)
		return true
	}); err != nil {
		return fmt.Errorf("describing instance types, %w", err)
	}

	if p.cm.HasChanged("instance-types", instanceTypes) {
		// Only update instanceTypesSeqNun with the instance types have been changed
		// This is to not create new keys with duplicate instance types option
		atomic.AddUint64(&p.instanceTypesSeqNum, 1)
		log.FromContext(ctx).WithValues(
			"count", len(instanceTypes)).V(1).Info("discovered instance types")
	}
	p.instanceTypesInfo = instanceTypes
	return nil
}

func (p *DefaultProvider) UpdateInstanceTypeOfferings(ctx context.Context) error {
	// DO NOT REMOVE THIS LOCK ----------------------------------------------------------------------------
	// We lock here so that multiple callers to GetInstanceTypes do not result in cache misses and multiple
	// calls to EC2 when we could have just made one call. This lock is here because multiple callers to EC2 result
	// in A LOT of extra memory generated from the response for simultaneous callers.
	// TODO @joinnis: This can be made more efficient by holding a Read lock and only obtaining the Write if not in cache
	p.muInstanceTypesOfferings.Lock()
	defer p.muInstanceTypesOfferings.Unlock()

	// Get offerings from EC2
	instanceTypeOfferings := map[string]sets.Set[string]{}
	if err := p.ec2api.DescribeInstanceTypeOfferingsPagesWithContext(ctx, &ec2.DescribeInstanceTypeOfferingsInput{LocationType: lo.ToPtr("availability-zone")},
		func(output *ec2.DescribeInstanceTypeOfferingsOutput, lastPage bool) bool {
			for _, offering := range output.InstanceTypeOfferings {
				if _, ok := instanceTypeOfferings[lo.FromPtr(offering.InstanceType)]; !ok {
					instanceTypeOfferings[lo.FromPtr(offering.InstanceType)] = sets.New[string]()
				}
				instanceTypeOfferings[lo.FromPtr(offering.InstanceType)].Insert(lo.FromPtr(offering.Location))
			}
			return true
		}); err != nil {
		return fmt.Errorf("describing instance type zone offerings, %w", err)
	}
	if p.cm.HasChanged("instance-type-offering", instanceTypeOfferings) {
		// Only update instanceTypesSeqNun with the instance type offerings  have been changed
		// This is to not create new keys with duplicate instance type offerings option
		atomic.AddUint64(&p.instanceTypesOfferingsSeqNum, 1)
		log.FromContext(ctx).WithValues("instance-type-count", len(instanceTypeOfferings)).V(1).Info("discovered offerings for instance types")
	}
	p.instanceTypesOfferings = instanceTypeOfferings
	return nil
}

func (p *DefaultProvider) UpdateInstanceTypeCapacityCache(ctx context.Context, kubeClient client.Client) error {
	nodeClaimList := &karpv1.NodeClaimList{}
	if err := kubeClient.List(ctx, nodeClaimList); err != nil {
		return fmt.Errorf("failed to list nodeclaims: %w", err)
	}
	nodeToNodeClaims := lo.Associate(nodeClaimList.Items, func(nc karpv1.NodeClaim) (string, karpv1.NodeClaim) {
		return nc.Status.NodeName, nc
	})

	nodeClassList := &v1.EC2NodeClassList{}
	if err := kubeClient.List(ctx, nodeClassList); err != nil {
		return fmt.Errorf("failed to list nodeclasses: %w", err)
	}
	nodeClassMap := lo.Associate(nodeClassList.Items, func(nc v1.EC2NodeClass) (string, v1.EC2NodeClass) {
		return nc.Name, nc
	})

	// List only Karpenter registered Nodes
	nodeList := &corev1.NodeList{}
	if err := kubeClient.List(ctx, nodeList, &client.ListOptions{
		LabelSelector: labels.SelectorFromSet(map[string]string{karpv1.NodeRegisteredLabelKey: "true"}),
	}); err != nil {
		return fmt.Errorf("failed to list nodes: %w", err)
	}

	instanceTypeInfoMap := lo.Associate(p.instanceTypesInfo, func(i *ec2.InstanceTypeInfo) (string, *ec2.InstanceTypeInfo) {
		return *i.InstanceType, i
	})

	workqueue.ParallelizeUntil(ctx, 100, len(nodeList.Items), func(i int) {
		node := nodeList.Items[i]
		nodeClaim, ok := nodeToNodeClaims[node.Name]
		if !ok {
			return
		}
		nodeClass, ok := nodeClassMap[nodeClaim.Spec.NodeClassRef.Name]
		if !ok {
			return
		}

		// Ensure AMI is current
		if !lo.ContainsBy(nodeClass.Status.AMIs, func(ami v1.AMI) bool {
			return ami.ID == nodeClaim.Status.ImageID
		}) {
			return
		}

		instanceType, ok := node.Labels[corev1.LabelInstanceTypeStable]
		if !ok {
			return
		}

		instanceTypeInfo, ok := instanceTypeInfoMap[instanceType]
		if !ok || instanceTypeInfo == nil {
			return
		}

		actualCapacity := node.Status.Capacity.Memory()

		amiHash, _ := hashstructure.Hash(nodeClass.Status.AMIs, hashstructure.FormatV2, &hashstructure.HashOptions{SlicesAsSets: true})
		key := fmt.Sprintf("%s-%016x", instanceType, amiHash)

		// Update cache if non-existent or actual capacity is less than or equal to cached value
		if cachedCapacity, found := p.vmCapacityCache.Get(key); !found || actualCapacity.Cmp(cachedCapacity.(resource.Quantity)) < 1 {
			log.FromContext(ctx).WithValues("memory-capacity", actualCapacity, "instance-type", instanceType).V(1).Info("updating vm capacity cache")
			p.vmCapacityCache.SetDefault(key, *actualCapacity)
			atomic.AddUint64(&p.vmCapacityCacheSeqNum, 1)
		}
	})
	return nil
}

func (p *DefaultProvider) Reset() {
	p.instanceTypesInfo = []*ec2.InstanceTypeInfo{}
	p.instanceTypesOfferings = map[string]sets.Set[string]{}
	p.instanceTypesCache.Flush()
}<|MERGE_RESOLUTION|>--- conflicted
+++ resolved
@@ -168,14 +168,12 @@
 
 		// If the resolver returned nil, it means that the instance type shouldn't be considered
 		it := p.instanceTypesResolver.Resolve(ctx, i, zoneData, nodeClass)
-<<<<<<< HEAD
-		if cached, ok := p.vmCapacityCache.Get(fmt.Sprintf("%s-%016x", it.Name, amiHash)); ok {
-			it.Capacity[corev1.ResourceMemory] = cached.(resource.Quantity)
-=======
 		if it == nil {
 			return nil, false
->>>>>>> e07b37d2
-		}
+		}
+    if cached, ok := p.vmCapacityCache.Get(fmt.Sprintf("%s-%016x", it.Name, amiHash)); ok {
+			it.Capacity[corev1.ResourceMemory] = cached.(resource.Quantity)
+    }
 		for _, of := range it.Offerings {
 			instanceTypeOfferingAvailable.With(prometheus.Labels{
 				instanceTypeLabel: it.Name,
