--- conflicted
+++ resolved
@@ -268,17 +268,6 @@
 	if family, ok := amiFamily.(*amifamily.Windows); ok {
 		requirements.Get(corev1.LabelWindowsBuild).Insert(family.Build)
 	}
-<<<<<<< HEAD
-	// Trn1 Accelerators
-	// TODO: remove function once DescribeInstanceTypes contains the accelerator data
-	// Values found from: https://aws.amazon.com/ec2/instance-types/trn1/
-	if strings.HasPrefix(string(info.InstanceType), "trn1") {
-		requirements.Get(v1.LabelInstanceAcceleratorName).Insert(lowerKabobCase("Inferentia"))
-		requirements.Get(v1.LabelInstanceAcceleratorManufacturer).Insert(lowerKabobCase("AWS"))
-		requirements.Get(v1.LabelInstanceAcceleratorCount).Insert(fmt.Sprint(awsNeurons(info)))
-	}
-=======
->>>>>>> 4add84fc
 	// CPU Manufacturer, valid options: aws, intel, amd
 	if info.ProcessorInfo != nil {
 		requirements.Get(v1.LabelInstanceCPUManufacturer).Insert(lowerKabobCase(aws.ToString(info.ProcessorInfo.Manufacturer)))
@@ -417,22 +406,7 @@
 	return resources.Quantity(fmt.Sprint(count))
 }
 
-<<<<<<< HEAD
-// TODO: remove trn1 hardcode values once DescribeInstanceTypes contains the accelerator data
-// Values found from: https://aws.amazon.com/ec2/instance-types/trn1/
-func awsNeurons(info ec2types.InstanceTypeInfo) *resource.Quantity {
-	count := int32(0)
-	if info.InstanceType == "trn1.2xlarge" {
-		count = int32(1)
-	} else if info.InstanceType == "trn1.32xlarge" {
-		count = int32(16)
-	} else if info.InstanceType == "trn1n.32xlarge" {
-		count = int32(16)
-	} else if info.InferenceAcceleratorInfo != nil {
-		for _, accelerator := range info.InferenceAcceleratorInfo.Accelerators {
-			count += *accelerator.Count
-=======
-func awsNeuronCores(info *ec2.InstanceTypeInfo) *resource.Quantity {
+func awsNeuronCores(info ec2types.InstanceTypeInfo) *resource.Quantity {
 	count := int64(0)
 	if info.NeuronInfo != nil {
 		neuronDevice := info.NeuronInfo.NeuronDevices[0]
@@ -442,12 +416,11 @@
 	return resources.Quantity(fmt.Sprint(count))
 }
 
-func awsNeuronDevices(info *ec2.InstanceTypeInfo) *resource.Quantity {
+func awsNeuronDevices(info ec2types.InstanceTypeInfo) *resource.Quantity {
 	count := int64(0)
 	if info.NeuronInfo != nil {
 		for _, device := range info.NeuronInfo.NeuronDevices {
 			count += *device.Count
->>>>>>> 4add84fc
 		}
 	}
 	return resources.Quantity(fmt.Sprint(count))
