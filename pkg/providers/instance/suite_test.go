--- conflicted
+++ resolved
@@ -400,7 +400,6 @@
 			}
 		}
 	})
-<<<<<<< HEAD
 	It("should update validation cache when CreateFleet succeeds and launches instances", func() {
 		ExpectApplied(ctx, env.Client, nodeClaim, nodePool, nodeClass)
 		nodeClass = ExpectExists(ctx, env.Client, nodeClass)
@@ -432,7 +431,7 @@
 		Expect(instance).To(BeNil())
 		// Validation cache should not be updated on failure
 		Expect(awsEnv.ValidationCache.Items()).To(HaveLen(0))
-=======
+	})
 	It("should use priotiztied allocation stragaty for an on-demand nodeclaim using nodeoverlay pricing", func() {
 		nodeClaim.Annotations = map[string]string{v1alpha1.PriceOverlayAppliedAnnotationKey: "true"}
 		nodeClaim.Spec.Requirements = []karpv1.NodeSelectorRequirementWithMinValues{
@@ -534,6 +533,5 @@
 		priotiztied := awsEnv.EC2API.CreateFleetBehavior.CalledWithInput.Pop()
 
 		Expect(priotiztied.SpotOptions.AllocationStrategy).To(Equal(ec2types.SpotAllocationStrategyPriceCapacityOptimized))
->>>>>>> 722a2057
 	})
 })