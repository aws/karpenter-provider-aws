--- conflicted
+++ resolved
@@ -26,6 +26,7 @@
 	"k8s.io/apimachinery/pkg/api/resource"
 
 	corev1beta1 "sigs.k8s.io/karpenter/pkg/apis/v1beta1"
+	"sigs.k8s.io/karpenter/pkg/utils/pretty"
 
 	"github.com/aws/karpenter-provider-aws/pkg/apis/v1beta1"
 	"github.com/aws/karpenter-provider-aws/pkg/providers/amifamily/bootstrap"
@@ -124,15 +125,9 @@
 	if len(nodeClass.Status.AMIs) == 0 {
 		return nil, fmt.Errorf("no amis exist given constraints")
 	}
-<<<<<<< HEAD
 	mappedAMIs := MapToInstanceTypes(instanceTypes, nodeClass.Status.AMIs)
 	if len(mappedAMIs) == 0 {
-		return nil, fmt.Errorf("no instance types satisfy requirements of amis %v", String(nodeClass.Status.AMIs))
-=======
-	mappedAMIs := MapToInstanceTypes(nodeClass.Status.AMIs, instanceTypes)
-	if len(mappedAMIs) == 0 {
-		return nil, fmt.Errorf("no instance types satisfy requirements of amis %v", PrettyFormat(nodeClass.Status.AMIs))
->>>>>>> f220c7da
+		return nil, fmt.Errorf("no instance types satisfy requirements of amis %v", pretty.Slice(lo.Map(nodeClass.Status.AMIs, func(a v1beta1.AMI, _ int) string { return a.ID }), 25))
 	}
 	var resolvedTemplates []*LaunchTemplate
 	for amiID, instanceTypes := range mappedAMIs {
