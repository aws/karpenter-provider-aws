/*
Licensed under the Apache License, Version 2.0 (the "License");
you may not use this file except in compliance with the License.
You may obtain a copy of the License at

    http://www.apache.org/licenses/LICENSE-2.0

Unless required by applicable law or agreed to in writing, software
distributed under the License is distributed on an "AS IS" BASIS,
WITHOUT WARRANTIES OR CONDITIONS OF ANY KIND, either express or implied.
See the License for the specific language governing permissions and
limitations under the License.
*/

package amifamily

import (
	"context"
	"fmt"
	"net"

	"github.com/aws/aws-sdk-go/aws"
	"github.com/aws/aws-sdk-go/service/ec2"
	"github.com/samber/lo"
	core "k8s.io/api/core/v1"
	"k8s.io/apimachinery/pkg/api/resource"
	"sigs.k8s.io/controller-runtime/pkg/client"

	"github.com/aws/karpenter/pkg/apis/v1alpha1"
	"github.com/aws/karpenter/pkg/providers/amifamily/bootstrap"

	"github.com/aws/karpenter-core/pkg/apis/v1alpha5"
	"github.com/aws/karpenter-core/pkg/cloudprovider"
	"github.com/aws/karpenter-core/pkg/scheduling"
)

var DefaultEBS = v1alpha1.BlockDevice{
	Encrypted:  aws.Bool(true),
	VolumeType: aws.String(ec2.VolumeTypeGp3),
	VolumeSize: lo.ToPtr(resource.MustParse("20Gi")),
}

// Resolver is able to fill-in dynamic launch template parameters
type Resolver struct {
	amiProvider *Provider
}

// Options define the static launch template parameters
type Options struct {
	ClusterName             string
	ClusterEndpoint         string
	AWSENILimitedPodDensity bool
	InstanceProfile         string
	CABundle                *string `hash:"ignore"`
	// Level-triggered fields that may change out of sync.
	SecurityGroupsIDs []string
	Tags              map[string]string
	Labels            map[string]string `hash:"ignore"`
	KubeDNSIP         net.IP
}

// LaunchTemplate holds the dynamically generated launch template parameters
type LaunchTemplate struct {
	*Options
	UserData            bootstrap.Bootstrapper
	BlockDeviceMappings []*v1alpha1.BlockDeviceMapping
	MetadataOptions     *v1alpha1.MetadataOptions
	AMIID               string
	InstanceTypes       []*cloudprovider.InstanceType `hash:"ignore"`
	DetailedMonitoring  bool
}

// AMIFamily can be implemented to override the default logic for generating dynamic launch template parameters
type AMIFamily interface {
<<<<<<< HEAD
	DefaultAMIs(version string) []SSMAliasOutput
=======
	DefaultAMIs(version string) []DefaultAMIOutput
>>>>>>> f03cacce
	UserData(kubeletConfig *v1alpha5.KubeletConfiguration, taints []core.Taint, labels map[string]string, caBundle *string, instanceTypes []*cloudprovider.InstanceType, customUserData *string) bootstrap.Bootstrapper
	DefaultBlockDeviceMappings() []*v1alpha1.BlockDeviceMapping
	DefaultMetadataOptions() *v1alpha1.MetadataOptions
	EphemeralBlockDevice() *string
	FeatureFlags() FeatureFlags
}

<<<<<<< HEAD
type SSMAliasOutput struct {
=======
type DefaultAMIOutput struct {
>>>>>>> f03cacce
	Name         string
	Query        string
	Requirements scheduling.Requirements
}

// FeatureFlags describes whether the features below are enabled for a given AMIFamily
type FeatureFlags struct {
	UsesENILimitedMemoryOverhead bool
	PodsPerCoreEnabled           bool
	EvictionSoftEnabled          bool
}

// DefaultFamily provides default values for AMIFamilies that compose it
type DefaultFamily struct{}

func (d DefaultFamily) FeatureFlags() FeatureFlags {
	return FeatureFlags{
		UsesENILimitedMemoryOverhead: true,
		PodsPerCoreEnabled:           true,
		EvictionSoftEnabled:          true,
	}
}

// New constructs a new launch template Resolver
func New(kubeClient client.Client, amiProvider *Provider) *Resolver {
	return &Resolver{
		amiProvider: amiProvider,
	}
}

// Resolve generates launch templates using the static options and dynamically generates launch template parameters.
// Multiple ResolvedTemplates are returned based on the instanceTypes passed in to support special AMIs for certain instance types like GPUs.
func (r Resolver) Resolve(ctx context.Context, nodeTemplate *v1alpha1.AWSNodeTemplate, machine *v1alpha5.Machine, instanceTypes []*cloudprovider.InstanceType, options *Options) ([]*LaunchTemplate, error) {
	amiFamily := GetAMIFamily(nodeTemplate.Spec.AMIFamily, options)
	amis, err := r.amiProvider.Get(ctx, nodeTemplate, options)
	if err != nil {
		return nil, err
	}
	mappedAMIs := MapInstanceTypes(amis, instanceTypes)
	if len(mappedAMIs) == 0 {
		return nil, fmt.Errorf("no instance types satisfy requirements of amis %v,", amis)
	}
	var resolvedTemplates []*LaunchTemplate
	for amiID, instanceTypes := range mappedAMIs {
		resolved := &LaunchTemplate{
			Options: options,
			UserData: amiFamily.UserData(
				r.defaultClusterDNS(options, machine.Spec.Kubelet),
				append(machine.Spec.Taints, machine.Spec.StartupTaints...),
				options.Labels,
				options.CABundle,
				instanceTypes,
				nodeTemplate.Spec.UserData,
			),
			BlockDeviceMappings: nodeTemplate.Spec.BlockDeviceMappings,
			MetadataOptions:     nodeTemplate.Spec.MetadataOptions,
			DetailedMonitoring:  aws.BoolValue(nodeTemplate.Spec.DetailedMonitoring),
			AMIID:               amiID,
			InstanceTypes:       instanceTypes,
		}
		if resolved.BlockDeviceMappings == nil {
			resolved.BlockDeviceMappings = amiFamily.DefaultBlockDeviceMappings()
		}
		if resolved.MetadataOptions == nil {
			resolved.MetadataOptions = amiFamily.DefaultMetadataOptions()
		}
		resolvedTemplates = append(resolvedTemplates, resolved)
	}
	return resolvedTemplates, nil
}

func GetAMIFamily(amiFamily *string, options *Options) AMIFamily {
	switch aws.StringValue(amiFamily) {
	case v1alpha1.AMIFamilyBottlerocket:
		return &Bottlerocket{Options: options}
	case v1alpha1.AMIFamilyUbuntu:
		return &Ubuntu{Options: options}
	case v1alpha1.AMIFamilyCustom:
		return &Custom{Options: options}
	default:
		return &AL2{Options: options}
	}
}

func (o Options) DefaultMetadataOptions() *v1alpha1.MetadataOptions {
	return &v1alpha1.MetadataOptions{
		HTTPEndpoint:            aws.String(ec2.LaunchTemplateInstanceMetadataEndpointStateEnabled),
		HTTPProtocolIPv6:        aws.String(lo.Ternary(o.KubeDNSIP == nil || o.KubeDNSIP.To4() != nil, ec2.LaunchTemplateInstanceMetadataProtocolIpv6Disabled, ec2.LaunchTemplateInstanceMetadataProtocolIpv6Enabled)),
		HTTPPutResponseHopLimit: aws.Int64(2),
		HTTPTokens:              aws.String(ec2.LaunchTemplateHttpTokensStateRequired),
	}
}

func (r Resolver) defaultClusterDNS(opts *Options, kubeletConfig *v1alpha5.KubeletConfiguration) *v1alpha5.KubeletConfiguration {
	if opts.KubeDNSIP == nil {
		return kubeletConfig
	}
	if kubeletConfig != nil && len(kubeletConfig.ClusterDNS) != 0 {
		return kubeletConfig
	}
	if kubeletConfig == nil {
		return &v1alpha5.KubeletConfiguration{
			ClusterDNS: []string{opts.KubeDNSIP.String()},
		}
	}
	newKubeletConfig := kubeletConfig.DeepCopy()
	newKubeletConfig.ClusterDNS = []string{opts.KubeDNSIP.String()}
	return newKubeletConfig
}<|MERGE_RESOLUTION|>--- conflicted
+++ resolved
@@ -72,11 +72,7 @@
 
 // AMIFamily can be implemented to override the default logic for generating dynamic launch template parameters
 type AMIFamily interface {
-<<<<<<< HEAD
-	DefaultAMIs(version string) []SSMAliasOutput
-=======
 	DefaultAMIs(version string) []DefaultAMIOutput
->>>>>>> f03cacce
 	UserData(kubeletConfig *v1alpha5.KubeletConfiguration, taints []core.Taint, labels map[string]string, caBundle *string, instanceTypes []*cloudprovider.InstanceType, customUserData *string) bootstrap.Bootstrapper
 	DefaultBlockDeviceMappings() []*v1alpha1.BlockDeviceMapping
 	DefaultMetadataOptions() *v1alpha1.MetadataOptions
@@ -84,11 +80,7 @@
 	FeatureFlags() FeatureFlags
 }
 
-<<<<<<< HEAD
-type SSMAliasOutput struct {
-=======
 type DefaultAMIOutput struct {
->>>>>>> f03cacce
 	Name         string
 	Query        string
 	Requirements scheduling.Requirements
