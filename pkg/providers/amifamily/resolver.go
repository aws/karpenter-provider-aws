/*
Licensed under the Apache License, Version 2.0 (the "License");
you may not use this file except in compliance with the License.
You may obtain a copy of the License at

    http://www.apache.org/licenses/LICENSE-2.0

Unless required by applicable law or agreed to in writing, software
distributed under the License is distributed on an "AS IS" BASIS,
WITHOUT WARRANTIES OR CONDITIONS OF ANY KIND, either express or implied.
See the License for the specific language governing permissions and
limitations under the License.
*/

package amifamily

import (
	"context"
	"fmt"
	"net"
	"strings"

	"github.com/aws/aws-sdk-go-v2/aws"
	ec2types "github.com/aws/aws-sdk-go-v2/service/ec2/types"
	"github.com/samber/lo"
	corev1 "k8s.io/api/core/v1"
	"k8s.io/apimachinery/pkg/api/resource"
	"k8s.io/apimachinery/pkg/util/sets"

	karpv1 "sigs.k8s.io/karpenter/pkg/apis/v1"

	"sigs.k8s.io/karpenter/pkg/cloudprovider"
	"sigs.k8s.io/karpenter/pkg/scheduling"

	v1 "github.com/aws/karpenter-provider-aws/pkg/apis/v1"
	"github.com/aws/karpenter-provider-aws/pkg/providers/amifamily/bootstrap"
	"github.com/aws/karpenter-provider-aws/pkg/providers/ssm"
)

var DefaultEBS = v1.BlockDevice{
	Encrypted:  aws.Bool(true),
	VolumeType: aws.String(string(ec2types.VolumeTypeGp3)),
	VolumeSize: lo.ToPtr(resource.MustParse("20Gi")),
}

type Resolver interface {
	Resolve(*v1.EC2NodeClass, *karpv1.NodeClaim, []*cloudprovider.InstanceType, string, string, *Options) ([]*LaunchTemplate, error)
}

// DefaultResolver is able to fill-in dynamic launch template parameters
type DefaultResolver struct {
	region string
}

// Options define the static launch template parameters
type Options struct {
	ClusterName         string
	ClusterEndpoint     string
	ClusterCIDR         *string
	InstanceProfile     string
	CABundle            *string `hash:"ignore"`
	InstanceStorePolicy *v1.InstanceStorePolicy
	AMISelectorTerms    []v1.AMISelectorTerm `hash:"ignore"` // For Bottlerocket version resolution
	AMIs                []v1.AMI             `hash:"ignore"` // Resolved AMIs for version extraction
	// Level-triggered fields that may change out of sync.
	SecurityGroups           []v1.SecurityGroup
	Tags                     map[string]string
	Labels                   map[string]string `hash:"ignore"`
	KubeDNSIP                net.IP
	AssociatePublicIPAddress *bool
	IPPrefixCount            *int32
	NodeClassName            string
}

// LaunchTemplate holds the dynamically generated launch template parameters
type LaunchTemplate struct {
	*Options
	UserData                bootstrap.Bootstrapper
	BlockDeviceMappings     []*v1.BlockDeviceMapping
	MetadataOptions         *v1.MetadataOptions
	AMIID                   string
	InstanceTypes           []*cloudprovider.InstanceType `hash:"ignore"`
	DetailedMonitoring      bool
	EFACount                int
	CapacityType            string
	CapacityReservationID   string
	CapacityReservationType v1.CapacityReservationType
<<<<<<< HEAD
	ConnectionTracking      *v1.ConnectionTracking
=======
	Tenancy                 string
>>>>>>> fd39c51f
}

// AMIFamily can be implemented to override the default logic for generating dynamic launch template parameters
type AMIFamily interface {
	DescribeImageQuery(ctx context.Context, ssmProvider ssm.Provider, k8sVersion string, amiVersion string) (DescribeImageQuery, error)
	UserData(kubeletConfig *v1.KubeletConfiguration, taints []corev1.Taint, labels map[string]string, caBundle *string, instanceTypes []*cloudprovider.InstanceType, customUserData *string, instanceStorePolicy *v1.InstanceStorePolicy) bootstrap.Bootstrapper
	DefaultBlockDeviceMappings() []*v1.BlockDeviceMapping
	DefaultMetadataOptions() *v1.MetadataOptions
	EphemeralBlockDevice() *string
	FeatureFlags() FeatureFlags
}

type DefaultAMIOutput struct {
	Query        string
	Requirements scheduling.Requirements
}

// FeatureFlags describes whether the features below are enabled for a given AMIFamily
type FeatureFlags struct {
	UsesENILimitedMemoryOverhead bool
	PodsPerCoreEnabled           bool
	EvictionSoftEnabled          bool
	SupportsENILimitedPodDensity bool
}

// DefaultFamily provides default values for AMIFamilies that compose it
type DefaultFamily struct{}

func (d DefaultFamily) FeatureFlags() FeatureFlags {
	return FeatureFlags{
		UsesENILimitedMemoryOverhead: true,
		PodsPerCoreEnabled:           true,
		EvictionSoftEnabled:          true,
		SupportsENILimitedPodDensity: true,
	}
}

// NewDefaultResolver constructs a new launch template DefaultResolver
func NewDefaultResolver(region string) *DefaultResolver {
	return &DefaultResolver{
		region: region,
	}
}

// Resolve generates launch templates using the static options and dynamically generates launch template parameters.
// Multiple ResolvedTemplates are returned based on the instanceTypes passed in to support special AMIs for certain instance types like GPUs.
func (r DefaultResolver) Resolve(nodeClass *v1.EC2NodeClass, nodeClaim *karpv1.NodeClaim, instanceTypes []*cloudprovider.InstanceType, capacityType string, tenancyType string, options *Options) ([]*LaunchTemplate, error) {
	amiFamily := GetAMIFamily(nodeClass.AMIFamily(), options)
	if len(nodeClass.Status.AMIs) == 0 {
		return nil, fmt.Errorf("no amis exist given constraints")
	}
	mappedAMIs := MapToInstanceTypes(instanceTypes, nodeClass.Status.AMIs)
	if len(mappedAMIs) == 0 {
		return nil, fmt.Errorf("no instance types satisfy requirements of amis %v", lo.Uniq(lo.Map(nodeClass.Status.AMIs, func(a v1.AMI, _ int) string { return a.ID })))
	}
	var resolvedTemplates []*LaunchTemplate
	for amiID, instanceTypes := range mappedAMIs {
		// In order to support reserved ENIs for CNI custom networking setups,
		// we need to pass down the max-pods calculation to the kubelet.
		// This requires that we resolve a unique launch template per max-pods value.
		// Similarly, instance types configured with EFAs require unique launch templates depending on the number of
		// EFAs they support.
		// Reservations IDs are also included since we need to create a separate LaunchTemplate per reservation ID when
		// launching reserved capacity. If it's a reserved capacity launch, we've already filtered the instance types
		// further up the call stack.
		type launchTemplateParams struct {
			efaCount int
			maxPods  int
			// reservationIDs is encoded as a string rather than a slice to ensure this type is comparable for use by `lo.GroupBy`.
			reservationIDs  string
			reservationType v1.CapacityReservationType
		}
		paramsToInstanceTypes := lo.GroupBy(instanceTypes, func(it *cloudprovider.InstanceType) launchTemplateParams {
			var reservationType v1.CapacityReservationType
			var reservationIDs []string
			if capacityType == karpv1.CapacityTypeReserved {
				for _, o := range it.Offerings {
					if o.CapacityType() != karpv1.CapacityTypeReserved {
						continue
					}
					reservationIDs = append(reservationIDs, o.ReservationID())
					// Offerings are prefiltered such that there is only a single reservation type
					if reservationType == "" {
						reservationType = v1.CapacityReservationType(o.Requirements.Get(v1.LabelCapacityReservationType).Any())
					}
				}
			}
			return launchTemplateParams{
				efaCount: lo.Ternary(
					lo.Contains(lo.Keys(nodeClaim.Spec.Resources.Requests), v1.ResourceEFA),
					int(lo.ToPtr(it.Capacity[v1.ResourceEFA]).Value()),
					0,
				),
				maxPods: int(it.Capacity.Pods().Value()),
				// If we're dealing with reserved instances, there's only going to be a single instance per group. This invariant
				// is due to reservation IDs not being shared across instance types. Because of this, we don't need to worry about
				// ordering in this string.
				reservationIDs:  strings.Join(reservationIDs, ","),
				reservationType: reservationType,
			}
		})

		for params, instanceTypes := range paramsToInstanceTypes {
			reservationIDs := strings.Split(params.reservationIDs, ",")
			resolvedTemplates = append(resolvedTemplates, r.resolveLaunchTemplates(nodeClass, nodeClaim, instanceTypes, capacityType, amiFamily, amiID, params.maxPods, params.efaCount, reservationIDs, params.reservationType, options, tenancyType)...)
		}
	}
	return resolvedTemplates, nil
}

func GetAMIFamily(amiFamily string, options *Options) AMIFamily {
	switch amiFamily {
	case v1.AMIFamilyBottlerocket:
		return &Bottlerocket{Options: options}
	case v1.AMIFamilyWindows2019:
		return &Windows{Options: options, Version: v1.Windows2019, Build: v1.Windows2019Build}
	case v1.AMIFamilyWindows2022:
		return &Windows{Options: options, Version: v1.Windows2022, Build: v1.Windows2022Build}
	case v1.AMIFamilyCustom:
		return &Custom{Options: options}
	case v1.AMIFamilyAL2023:
		return &AL2023{Options: options}
	default:
		return &AL2{Options: options}
	}
}

func (o Options) DefaultMetadataOptions() *v1.MetadataOptions {
	return &v1.MetadataOptions{
		HTTPEndpoint:            aws.String(string(ec2types.InstanceMetadataEndpointStateDisabled)),
		HTTPProtocolIPv6:        aws.String(lo.Ternary(o.KubeDNSIP == nil || o.KubeDNSIP.To4() != nil, string(ec2types.LaunchTemplateInstanceMetadataProtocolIpv6Disabled), string(ec2types.LaunchTemplateInstanceMetadataProtocolIpv6Enabled))),
		HTTPPutResponseHopLimit: aws.Int64(2),
		HTTPTokens:              aws.String(string(ec2types.LaunchTemplateHttpTokensStateRequired)),
	}
}

func (r DefaultResolver) defaultClusterDNS(opts *Options, kubeletConfig *v1.KubeletConfiguration) *v1.KubeletConfiguration {
	if opts.KubeDNSIP == nil {
		return kubeletConfig
	}
	if kubeletConfig != nil && len(kubeletConfig.ClusterDNS) != 0 {
		return kubeletConfig
	}
	if kubeletConfig == nil {
		return &v1.KubeletConfiguration{
			ClusterDNS: []string{opts.KubeDNSIP.String()},
		}
	}
	newKubeletConfig := kubeletConfig.DeepCopy()
	newKubeletConfig.ClusterDNS = []string{opts.KubeDNSIP.String()}
	return newKubeletConfig
}

func (r DefaultResolver) resolveLaunchTemplates(
	nodeClass *v1.EC2NodeClass,
	nodeClaim *karpv1.NodeClaim,
	instanceTypes []*cloudprovider.InstanceType,
	capacityType string,
	amiFamily AMIFamily,
	amiID string,
	maxPods int,
	efaCount int,
	capacityReservationIDs []string,
	capacityReservationType v1.CapacityReservationType,
	options *Options,
	tenancyType string,
) []*LaunchTemplate {
	kubeletConfig := &v1.KubeletConfiguration{}
	if nodeClass.Spec.Kubelet != nil {
		kubeletConfig = nodeClass.Spec.Kubelet.DeepCopy()
	}
	if kubeletConfig.MaxPods == nil {
		// nolint:gosec
		// We know that it's not possible to have values that would overflow int32 here since we control
		// the maxPods values that we pass in here
		kubeletConfig.MaxPods = lo.ToPtr(int32(maxPods))
	}
	taints := lo.Flatten([][]corev1.Taint{
		nodeClaim.Spec.Taints,
		nodeClaim.Spec.StartupTaints,
	})
	if _, found := lo.Find(taints, func(t corev1.Taint) bool {
		return t.MatchTaint(&karpv1.UnregisteredNoExecuteTaint)
	}); !found {
		taints = append(taints, karpv1.UnregisteredNoExecuteTaint)
	}
	// If no reservation IDs are provided, insert an empty string so the end result is a single launch template with no
	// associated capacity reservation.
	// TODO: We can simplify this by creating an initial lt, and then copying it for each cr. However, this requires a deep
	// copy of the LT struct, which contains an interface causing problems for deepcopy-gen. See review comment for context:
	// https://github.com/aws/karpenter-provider-aws/pull/7726#discussion_r1955280055
	if len(capacityReservationIDs) == 0 {
		capacityReservationIDs = append(capacityReservationIDs, "")
	}
	httpProtocolUnsupportedRegions := sets.New[string](
		"us-iso-east-1",
		"us-iso-west-1",
		"us-isob-east-1",
		"us-isob-west-1",
		"us-isof-south-1",
		"us-isof-east-1",
	)
	return lo.Map(capacityReservationIDs, func(id string, _ int) *LaunchTemplate {
		resolved := &LaunchTemplate{
			Options: options,
			UserData: amiFamily.UserData(
				r.defaultClusterDNS(options, kubeletConfig),
				taints,
				options.Labels,
				options.CABundle,
				instanceTypes,
				nodeClass.Spec.UserData,
				options.InstanceStorePolicy,
			),
			BlockDeviceMappings:     nodeClass.Spec.BlockDeviceMappings,
			MetadataOptions:         nodeClass.Spec.MetadataOptions,
			DetailedMonitoring:      aws.ToBool(nodeClass.Spec.DetailedMonitoring),
			AMIID:                   amiID,
			InstanceTypes:           instanceTypes,
			EFACount:                efaCount,
			CapacityType:            capacityType,
			CapacityReservationID:   id,
			CapacityReservationType: capacityReservationType,
<<<<<<< HEAD
			ConnectionTracking:      nodeClass.Spec.ConnectionTracking,
=======
			Tenancy:                 tenancyType,
>>>>>>> fd39c51f
		}
		if len(resolved.BlockDeviceMappings) == 0 {
			resolved.BlockDeviceMappings = amiFamily.DefaultBlockDeviceMappings()
		}
		if resolved.MetadataOptions == nil {
			resolved.MetadataOptions = amiFamily.DefaultMetadataOptions()
		}
		if httpProtocolUnsupportedRegions.Has(r.region) {
			resolved.MetadataOptions.HTTPProtocolIPv6 = nil
		}
		return resolved
	})
}<|MERGE_RESOLUTION|>--- conflicted
+++ resolved
@@ -85,11 +85,8 @@
 	CapacityType            string
 	CapacityReservationID   string
 	CapacityReservationType v1.CapacityReservationType
-<<<<<<< HEAD
 	ConnectionTracking      *v1.ConnectionTracking
-=======
 	Tenancy                 string
->>>>>>> fd39c51f
 }
 
 // AMIFamily can be implemented to override the default logic for generating dynamic launch template parameters
@@ -313,11 +310,8 @@
 			CapacityType:            capacityType,
 			CapacityReservationID:   id,
 			CapacityReservationType: capacityReservationType,
-<<<<<<< HEAD
 			ConnectionTracking:      nodeClass.Spec.ConnectionTracking,
-=======
 			Tenancy:                 tenancyType,
->>>>>>> fd39c51f
 		}
 		if len(resolved.BlockDeviceMappings) == 0 {
 			resolved.BlockDeviceMappings = amiFamily.DefaultBlockDeviceMappings()
