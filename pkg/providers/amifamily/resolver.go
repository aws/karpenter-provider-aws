/*
Licensed under the Apache License, Version 2.0 (the "License");
you may not use this file except in compliance with the License.
You may obtain a copy of the License at

    http://www.apache.org/licenses/LICENSE-2.0

Unless required by applicable law or agreed to in writing, software
distributed under the License is distributed on an "AS IS" BASIS,
WITHOUT WARRANTIES OR CONDITIONS OF ANY KIND, either express or implied.
See the License for the specific language governing permissions and
limitations under the License.
*/

package amifamily

import (
	"context"
	"fmt"
	"net"
	"strings"

	"github.com/aws/aws-sdk-go-v2/aws"
	ec2types "github.com/aws/aws-sdk-go-v2/service/ec2/types"
	"github.com/samber/lo"
	corev1 "k8s.io/api/core/v1"
	"k8s.io/apimachinery/pkg/api/resource"
	"k8s.io/apimachinery/pkg/util/sets"

	karpv1 "sigs.k8s.io/karpenter/pkg/apis/v1"

	"sigs.k8s.io/karpenter/pkg/cloudprovider"
	"sigs.k8s.io/karpenter/pkg/scheduling"

	v1 "github.com/aws/karpenter-provider-aws/pkg/apis/v1"
	"github.com/aws/karpenter-provider-aws/pkg/providers/amifamily/bootstrap"
	"github.com/aws/karpenter-provider-aws/pkg/providers/ssm"
)

var DefaultEBS = v1.BlockDevice{
	Encrypted:  aws.Bool(true),
	VolumeType: aws.String(string(ec2types.VolumeTypeGp3)),
	VolumeSize: lo.ToPtr(resource.MustParse("20Gi")),
}

type Resolver interface {
	Resolve(*v1.EC2NodeClass, *karpv1.NodeClaim, []*cloudprovider.InstanceType, string, string, *Options) ([]*LaunchTemplate, error)
}

// DefaultResolver is able to fill-in dynamic launch template parameters
type DefaultResolver struct {
	region string
}

// Options define the static launch template parameters
type Options struct {
	ClusterName         string
	ClusterEndpoint     string
	ClusterCIDR         *string
	InstanceProfile     string
	CABundle            *string `hash:"ignore"`
	InstanceStorePolicy *v1.InstanceStorePolicy
	AMISelectorTerms    []v1.AMISelectorTerm `hash:"ignore"` // For Bottlerocket version resolution
	AMIs                []v1.AMI             `hash:"ignore"` // Resolved AMIs for version extraction
	// Level-triggered fields that may change out of sync.
	SecurityGroups           []v1.SecurityGroup
	Tags                     map[string]string
	Labels                   map[string]string `hash:"ignore"`
	KubeDNSIP                net.IP
	AssociatePublicIPAddress *bool
	IPPrefixCount            *int32
	NodeClassName            string
}

// LaunchTemplate holds the dynamically generated launch template parameters
type LaunchTemplate struct {
	*Options
	UserData                bootstrap.Bootstrapper
	BlockDeviceMappings     []*v1.BlockDeviceMapping
	MetadataOptions         *v1.MetadataOptions
	AMIID                   string
	InstanceTypes           []*cloudprovider.InstanceType `hash:"ignore"`
	DetailedMonitoring      bool
	EFACount                int
	CapacityType            string
	CapacityReservationID   string
	CapacityReservationType v1.CapacityReservationType
<<<<<<< HEAD
	EnclaveOptions          *v1.EnclaveOptions
=======
	Tenancy                 string
>>>>>>> f699f370
}

// AMIFamily can be implemented to override the default logic for generating dynamic launch template parameters
type AMIFamily interface {
	DescribeImageQuery(ctx context.Context, ssmProvider ssm.Provider, k8sVersion string, amiVersion string) (DescribeImageQuery, error)
	UserData(kubeletConfig *v1.KubeletConfiguration, taints []corev1.Taint, labels map[string]string, caBundle *string, instanceTypes []*cloudprovider.InstanceType, customUserData *string, instanceStorePolicy *v1.InstanceStorePolicy) bootstrap.Bootstrapper
	DefaultBlockDeviceMappings() []*v1.BlockDeviceMapping
	DefaultMetadataOptions() *v1.MetadataOptions
	EphemeralBlockDevice() *string
	FeatureFlags() FeatureFlags
}

type DefaultAMIOutput struct {
	Query        string
	Requirements scheduling.Requirements
}

// FeatureFlags describes whether the features below are enabled for a given AMIFamily
type FeatureFlags struct {
	UsesENILimitedMemoryOverhead bool
	PodsPerCoreEnabled           bool
	EvictionSoftEnabled          bool
	SupportsENILimitedPodDensity bool
}

// DefaultFamily provides default values for AMIFamilies that compose it
type DefaultFamily struct{}

func (d DefaultFamily) FeatureFlags() FeatureFlags {
	return FeatureFlags{
		UsesENILimitedMemoryOverhead: true,
		PodsPerCoreEnabled:           true,
		EvictionSoftEnabled:          true,
		SupportsENILimitedPodDensity: true,
	}
}

// NewDefaultResolver constructs a new launch template DefaultResolver
func NewDefaultResolver(region string) *DefaultResolver {
	return &DefaultResolver{
		region: region,
	}
}

// Resolve generates launch templates using the static options and dynamically generates launch template parameters.
// Multiple ResolvedTemplates are returned based on the instanceTypes passed in to support special AMIs for certain instance types like GPUs.
func (r DefaultResolver) Resolve(nodeClass *v1.EC2NodeClass, nodeClaim *karpv1.NodeClaim, instanceTypes []*cloudprovider.InstanceType, capacityType string, tenancyType string, options *Options) ([]*LaunchTemplate, error) {
	amiFamily := GetAMIFamily(nodeClass.AMIFamily(), options)
	if len(nodeClass.Status.AMIs) == 0 {
		return nil, fmt.Errorf("no amis exist given constraints")
	}
	mappedAMIs := MapToInstanceTypes(instanceTypes, nodeClass.Status.AMIs)
	if len(mappedAMIs) == 0 {
		return nil, fmt.Errorf("no instance types satisfy requirements of amis %v", lo.Uniq(lo.Map(nodeClass.Status.AMIs, func(a v1.AMI, _ int) string { return a.ID })))
	}
	var resolvedTemplates []*LaunchTemplate
	for amiID, instanceTypes := range mappedAMIs {
		// In order to support reserved ENIs for CNI custom networking setups,
		// we need to pass down the max-pods calculation to the kubelet.
		// This requires that we resolve a unique launch template per max-pods value.
		// Similarly, instance types configured with EFAs require unique launch templates depending on the number of
		// EFAs they support.
		// Reservations IDs are also included since we need to create a separate LaunchTemplate per reservation ID when
		// launching reserved capacity. If it's a reserved capacity launch, we've already filtered the instance types
		// further up the call stack.
		type launchTemplateParams struct {
			efaCount int
			maxPods  int
			// reservationIDs is encoded as a string rather than a slice to ensure this type is comparable for use by `lo.GroupBy`.
			reservationIDs  string
			reservationType v1.CapacityReservationType
		}
		paramsToInstanceTypes := lo.GroupBy(instanceTypes, func(it *cloudprovider.InstanceType) launchTemplateParams {
			var reservationType v1.CapacityReservationType
			var reservationIDs []string
			if capacityType == karpv1.CapacityTypeReserved {
				for _, o := range it.Offerings {
					if o.CapacityType() != karpv1.CapacityTypeReserved {
						continue
					}
					reservationIDs = append(reservationIDs, o.ReservationID())
					// Offerings are prefiltered such that there is only a single reservation type
					if reservationType == "" {
						reservationType = v1.CapacityReservationType(o.Requirements.Get(v1.LabelCapacityReservationType).Any())
					}
				}
			}
			return launchTemplateParams{
				efaCount: lo.Ternary(
					lo.Contains(lo.Keys(nodeClaim.Spec.Resources.Requests), v1.ResourceEFA),
					int(lo.ToPtr(it.Capacity[v1.ResourceEFA]).Value()),
					0,
				),
				maxPods: int(it.Capacity.Pods().Value()),
				// If we're dealing with reserved instances, there's only going to be a single instance per group. This invariant
				// is due to reservation IDs not being shared across instance types. Because of this, we don't need to worry about
				// ordering in this string.
				reservationIDs:  strings.Join(reservationIDs, ","),
				reservationType: reservationType,
			}
		})

		for params, instanceTypes := range paramsToInstanceTypes {
			reservationIDs := strings.Split(params.reservationIDs, ",")
			resolvedTemplates = append(resolvedTemplates, r.resolveLaunchTemplates(nodeClass, nodeClaim, instanceTypes, capacityType, amiFamily, amiID, params.maxPods, params.efaCount, reservationIDs, params.reservationType, options, tenancyType)...)
		}
	}
	return resolvedTemplates, nil
}

func GetAMIFamily(amiFamily string, options *Options) AMIFamily {
	switch amiFamily {
	case v1.AMIFamilyBottlerocket:
		return &Bottlerocket{Options: options}
	case v1.AMIFamilyWindows2019:
		return &Windows{Options: options, Version: v1.Windows2019, Build: v1.Windows2019Build}
	case v1.AMIFamilyWindows2022:
		return &Windows{Options: options, Version: v1.Windows2022, Build: v1.Windows2022Build}
	case v1.AMIFamilyCustom:
		return &Custom{Options: options}
	case v1.AMIFamilyAL2023:
		return &AL2023{Options: options}
	default:
		return &AL2{Options: options}
	}
}

func (o Options) DefaultMetadataOptions() *v1.MetadataOptions {
	return &v1.MetadataOptions{
		HTTPEndpoint:            aws.String(string(ec2types.InstanceMetadataEndpointStateDisabled)),
		HTTPProtocolIPv6:        aws.String(lo.Ternary(o.KubeDNSIP == nil || o.KubeDNSIP.To4() != nil, string(ec2types.LaunchTemplateInstanceMetadataProtocolIpv6Disabled), string(ec2types.LaunchTemplateInstanceMetadataProtocolIpv6Enabled))),
		HTTPPutResponseHopLimit: aws.Int64(2),
		HTTPTokens:              aws.String(string(ec2types.LaunchTemplateHttpTokensStateRequired)),
	}
}

func (r DefaultResolver) defaultClusterDNS(opts *Options, kubeletConfig *v1.KubeletConfiguration) *v1.KubeletConfiguration {
	if opts.KubeDNSIP == nil {
		return kubeletConfig
	}
	if kubeletConfig != nil && len(kubeletConfig.ClusterDNS) != 0 {
		return kubeletConfig
	}
	if kubeletConfig == nil {
		return &v1.KubeletConfiguration{
			ClusterDNS: []string{opts.KubeDNSIP.String()},
		}
	}
	newKubeletConfig := kubeletConfig.DeepCopy()
	newKubeletConfig.ClusterDNS = []string{opts.KubeDNSIP.String()}
	return newKubeletConfig
}

func (r DefaultResolver) resolveLaunchTemplates(
	nodeClass *v1.EC2NodeClass,
	nodeClaim *karpv1.NodeClaim,
	instanceTypes []*cloudprovider.InstanceType,
	capacityType string,
	amiFamily AMIFamily,
	amiID string,
	maxPods int,
	efaCount int,
	capacityReservationIDs []string,
	capacityReservationType v1.CapacityReservationType,
	options *Options,
	tenancyType string,
) []*LaunchTemplate {
	kubeletConfig := &v1.KubeletConfiguration{}
	if nodeClass.Spec.Kubelet != nil {
		kubeletConfig = nodeClass.Spec.Kubelet.DeepCopy()
	}
	if kubeletConfig.MaxPods == nil {
		// nolint:gosec
		// We know that it's not possible to have values that would overflow int32 here since we control
		// the maxPods values that we pass in here
		kubeletConfig.MaxPods = lo.ToPtr(int32(maxPods))
	}
	taints := lo.Flatten([][]corev1.Taint{
		nodeClaim.Spec.Taints,
		nodeClaim.Spec.StartupTaints,
	})
	if _, found := lo.Find(taints, func(t corev1.Taint) bool {
		return t.MatchTaint(&karpv1.UnregisteredNoExecuteTaint)
	}); !found {
		taints = append(taints, karpv1.UnregisteredNoExecuteTaint)
	}
	// If no reservation IDs are provided, insert an empty string so the end result is a single launch template with no
	// associated capacity reservation.
	// TODO: We can simplify this by creating an initial lt, and then copying it for each cr. However, this requires a deep
	// copy of the LT struct, which contains an interface causing problems for deepcopy-gen. See review comment for context:
	// https://github.com/aws/karpenter-provider-aws/pull/7726#discussion_r1955280055
	if len(capacityReservationIDs) == 0 {
		capacityReservationIDs = append(capacityReservationIDs, "")
	}
	httpProtocolUnsupportedRegions := sets.New[string](
		"us-iso-east-1",
		"us-iso-west-1",
		"us-isob-east-1",
		"us-isob-west-1",
		"us-isof-south-1",
		"us-isof-east-1",
	)
	return lo.Map(capacityReservationIDs, func(id string, _ int) *LaunchTemplate {
		resolved := &LaunchTemplate{
			Options: options,
			UserData: amiFamily.UserData(
				r.defaultClusterDNS(options, kubeletConfig),
				taints,
				options.Labels,
				options.CABundle,
				instanceTypes,
				nodeClass.Spec.UserData,
				options.InstanceStorePolicy,
			),
			BlockDeviceMappings:     nodeClass.Spec.BlockDeviceMappings,
			MetadataOptions:         nodeClass.Spec.MetadataOptions,
			DetailedMonitoring:      aws.ToBool(nodeClass.Spec.DetailedMonitoring),
			AMIID:                   amiID,
			InstanceTypes:           instanceTypes,
			EFACount:                efaCount,
			CapacityType:            capacityType,
			CapacityReservationID:   id,
			CapacityReservationType: capacityReservationType,
<<<<<<< HEAD
			EnclaveOptions:          nodeClass.Spec.EnclaveOptions,
=======
			Tenancy:                 tenancyType,
>>>>>>> f699f370
		}
		if len(resolved.BlockDeviceMappings) == 0 {
			resolved.BlockDeviceMappings = amiFamily.DefaultBlockDeviceMappings()
		}
		if resolved.MetadataOptions == nil {
			resolved.MetadataOptions = amiFamily.DefaultMetadataOptions()
		}
		if httpProtocolUnsupportedRegions.Has(r.region) {
			resolved.MetadataOptions.HTTPProtocolIPv6 = nil
		}
		return resolved
	})
}<|MERGE_RESOLUTION|>--- conflicted
+++ resolved
@@ -85,11 +85,9 @@
 	CapacityType            string
 	CapacityReservationID   string
 	CapacityReservationType v1.CapacityReservationType
-<<<<<<< HEAD
 	EnclaveOptions          *v1.EnclaveOptions
-=======
 	Tenancy                 string
->>>>>>> f699f370
+
 }
 
 // AMIFamily can be implemented to override the default logic for generating dynamic launch template parameters
@@ -313,11 +311,8 @@
 			CapacityType:            capacityType,
 			CapacityReservationID:   id,
 			CapacityReservationType: capacityReservationType,
-<<<<<<< HEAD
 			EnclaveOptions:          nodeClass.Spec.EnclaveOptions,
-=======
 			Tenancy:                 tenancyType,
->>>>>>> f699f370
 		}
 		if len(resolved.BlockDeviceMappings) == 0 {
 			resolved.BlockDeviceMappings = amiFamily.DefaultBlockDeviceMappings()
