/*
Licensed under the Apache License, Version 2.0 (the "License");
you may not use this file except in compliance with the License.
You may obtain a copy of the License at

    http://www.apache.org/licenses/LICENSE-2.0

Unless required by applicable law or agreed to in writing, software
distributed under the License is distributed on an "AS IS" BASIS,
WITHOUT WARRANTIES OR CONDITIONS OF ANY KIND, either express or implied.
See the License for the specific language governing permissions and
limitations under the License.
*/

package bootstrap

import (
	"github.com/pelletier/go-toml/v2"
)

func NewBottlerocketConfig(userdata *string) (*BottlerocketConfig, error) {
	c := &BottlerocketConfig{}
	if userdata == nil {
		return c, nil
	}
	if err := c.UnmarshalTOML([]byte(*userdata)); err != nil {
		return c, err
	}
	return c, nil
}

// BottlerocketConfig is the root of the bottlerocket config, see more here https://github.com/bottlerocket-os/bottlerocket#using-user-data
type BottlerocketConfig struct {
	SettingsRaw map[string]interface{} `toml:"settings"`
	Settings    BottlerocketSettings   `toml:"-"`
}

// BottlerocketSettings is a subset of all configuration in https://github.com/bottlerocket-os/bottlerocket/blob/d427c40931cba6e6bedc5b75e9c084a6e1818db9/sources/models/src/lib.rs#L260
// These settings apply across all K8s versions that karpenter supports.
type BottlerocketSettings struct {
	Kubernetes        BottlerocketKubernetes      `toml:"kubernetes"`
	BootstrapCommands map[string]BootstrapCommand `toml:"bootstrap-commands,omitempty"`
}

// BottlerocketKubernetes is k8s specific configuration for bottlerocket api
type BottlerocketKubernetes struct {
	APIServer                          *string                                   `toml:"api-server"`
	CloudProvider                      *string                                   `toml:"cloud-provider"`
	ClusterCertificate                 *string                                   `toml:"cluster-certificate"`
	ClusterName                        *string                                   `toml:"cluster-name"`
	ClusterDNSIP                       *string                                   `toml:"cluster-dns-ip,omitempty"`
	CredentialProviders                map[string]BottlerocketCredentialProvider `toml:"credential-providers,omitempty"`
	NodeLabels                         map[string]string                         `toml:"node-labels,omitempty"`
	NodeTaints                         map[string][]string                       `toml:"node-taints,omitempty"`
	MaxPods                            *int                                      `toml:"max-pods,omitempty"`
	StaticPods                         map[string]BottlerocketStaticPod          `toml:"static-pods,omitempty"`
	EvictionHard                       map[string]string                         `toml:"eviction-hard,omitempty"`
	EvictionSoft                       map[string]string                         `toml:"eviction-soft,omitempty"`
	EvictionSoftGracePeriod            map[string]string                         `toml:"eviction-soft-grace-period,omitempty"`
	EvictionMaxPodGracePeriod          *int                                      `toml:"eviction-max-pod-grace-period,omitempty"`
	KubeReserved                       map[string]string                         `toml:"kube-reserved,omitempty"`
	SystemReserved                     map[string]string                         `toml:"system-reserved,omitempty"`
	AllowedUnsafeSysctls               []string                                  `toml:"allowed-unsafe-sysctls,omitempty"`
	ServerTLSBootstrap                 *bool                                     `toml:"server-tls-bootstrap,omitempty"`
	RegistryQPS                        *int                                      `toml:"registry-qps,omitempty"`
	RegistryBurst                      *int                                      `toml:"registry-burst,omitempty"`
	EventQPS                           *int                                      `toml:"event-qps,omitempty"`
	EventBurst                         *int                                      `toml:"event-burst,omitempty"`
	KubeAPIQPS                         *int                                      `toml:"kube-api-qps,omitempty"`
	KubeAPIBurst                       *int                                      `toml:"kube-api-burst,omitempty"`
	ContainerLogMaxSize                *string                                   `toml:"container-log-max-size,omitempty"`
	ContainerLogMaxFiles               *int                                      `toml:"container-log-max-files,omitempty"`
	CPUManagerPolicy                   *string                                   `toml:"cpu-manager-policy,omitempty"`
	CPUManagerReconcilePeriod          *string                                   `toml:"cpu-manager-reconcile-period,omitempty"`
	TopologyManagerScope               *string                                   `toml:"topology-manager-scope,omitempty"`
	TopologyManagerPolicy              *string                                   `toml:"topology-manager-policy,omitempty"`
	ImageGCHighThresholdPercent        *string                                   `toml:"image-gc-high-threshold-percent,omitempty"`
	ImageGCLowThresholdPercent         *string                                   `toml:"image-gc-low-threshold-percent,omitempty"`
	CPUCFSQuota                        *bool                                     `toml:"cpu-cfs-quota-enforced,omitempty"`
	ShutdownGracePeriod                *string                                   `toml:"shutdown-grace-period,omitempty"`
	ShutdownGracePeriodForCriticalPods *string                                   `toml:"shutdown-grace-period-for-critical-pods,omitempty"`
	ClusterDomain                      *string                                   `toml:"cluster-domain,omitempty"`
	SeccompDefault                     *bool                                     `toml:"seccomp-default,omitempty"`
	PodPidsLimit                       *int                                      `toml:"pod-pids-limit,omitempty"`
	DeviceOwnershipFromSecurityContext *bool                                     `toml:"device-ownership-from-security-context,omitempty"`
	SingleProcessOOMKill               *bool                                     `toml:"single-process-oom-kill,omitempty"`
	ContainerLogMaxWorkers             *int                                      `toml:"container-log-max-workers,omitempty"`
	ContainerLogMonitorInterval        *string                                   `toml:"container-log-monitor-interval,omitempty"`
<<<<<<< HEAD
	HostnameOverrideSource             *string                                   `toml:"hostname-override-source,omitempty"`
=======
	VerbosityLevel                     *uint32                                   `toml:"log-level,omitempty"`
>>>>>>> 0e1dba9b
}
type BottlerocketStaticPod struct {
	Enabled  *bool   `toml:"enabled,omitempty"`
	Manifest *string `toml:"manifest,omitempty"`
}

// BottlerocketCredentialProvider is k8s specific configuration for Bottlerocket Kubelet image credential provider
// See Bottlerocket struct at https://github.com/bottlerocket-os/bottlerocket/blob/d427c40931cba6e6bedc5b75e9c084a6e1818db9/sources/models/modeled-types/src/kubernetes.rs#L1307
type BottlerocketCredentialProvider struct {
	Enabled       *bool             `toml:"enabled"`
	CacheDuration *string           `toml:"cache-duration,omitempty"`
	ImagePatterns []string          `toml:"image-patterns"`
	Environment   map[string]string `toml:"environment,omitempty"`
}

type BootstrapCommandMode string

const (
	BootstrapCommandModeAlways BootstrapCommandMode = "always"
	BootstrapCommandModeOnce   BootstrapCommandMode = "once"
	BootstrapCommandModeOff    BootstrapCommandMode = "off"
)

// BootstrapCommand model defined in the Bottlerocket Core Kit in
// https://github.com/bottlerocket-os/bottlerocket-core-kit/blob/fdf32c291ad18370de3a5fdc4c20a9588bc14177/sources/bootstrap-commands/src/main.rs#L57
type BootstrapCommand struct {
	Commands  [][]string           `toml:"commands"`
	Mode      BootstrapCommandMode `toml:"mode"`
	Essential bool                 `toml:"essential"`
}

func (c *BottlerocketConfig) UnmarshalTOML(data []byte) error {
	// unmarshal known settings
	s := struct {
		Settings BottlerocketSettings `toml:"settings"`
	}{}
	if err := toml.Unmarshal(data, &s); err != nil {
		return err
	}
	// unmarshal untyped settings
	if err := toml.Unmarshal(data, c); err != nil {
		return err
	}
	c.Settings = s.Settings
	return nil
}

func (c *BottlerocketConfig) MarshalTOML() ([]byte, error) {
	if c.SettingsRaw == nil {
		c.SettingsRaw = map[string]interface{}{}
	}
	c.SettingsRaw["kubernetes"] = c.Settings.Kubernetes
	if c.Settings.BootstrapCommands != nil {
		c.SettingsRaw["bootstrap-commands"] = c.Settings.BootstrapCommands
	}
	return toml.Marshal(c)
}<|MERGE_RESOLUTION|>--- conflicted
+++ resolved
@@ -86,11 +86,8 @@
 	SingleProcessOOMKill               *bool                                     `toml:"single-process-oom-kill,omitempty"`
 	ContainerLogMaxWorkers             *int                                      `toml:"container-log-max-workers,omitempty"`
 	ContainerLogMonitorInterval        *string                                   `toml:"container-log-monitor-interval,omitempty"`
-<<<<<<< HEAD
 	HostnameOverrideSource             *string                                   `toml:"hostname-override-source,omitempty"`
-=======
 	VerbosityLevel                     *uint32                                   `toml:"log-level,omitempty"`
->>>>>>> 0e1dba9b
 }
 type BottlerocketStaticPod struct {
 	Enabled  *bool   `toml:"enabled,omitempty"`
