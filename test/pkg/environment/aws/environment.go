/*
Licensed under the Apache License, Version 2.0 (the "License");
you may not use this file except in compliance with the License.
You may obtain a copy of the License at

    http://www.apache.org/licenses/LICENSE-2.0

Unless required by applicable law or agreed to in writing, software
distributed under the License is distributed on an "AS IS" BASIS,
WITHOUT WARRANTIES OR CONDITIONS OF ANY KIND, either express or implied.
See the License for the specific language governing permissions and
limitations under the License.
*/

package aws

import (
	"context"
	"fmt"
	"os"
	"testing"

	coretest "sigs.k8s.io/karpenter/pkg/test"

<<<<<<< HEAD
	"github.com/aws/aws-sdk-go-v2/aws"
	config "github.com/aws/aws-sdk-go-v2/config"
	"github.com/aws/aws-sdk-go-v2/service/ec2"
	ec2types "github.com/aws/aws-sdk-go-v2/service/ec2/types"
	"github.com/aws/aws-sdk-go-v2/service/eks"
=======
	awsv2 "github.com/aws/aws-sdk-go-v2/aws"
>>>>>>> 1ac502dd
	"github.com/aws/aws-sdk-go-v2/service/fis"
	"github.com/aws/aws-sdk-go-v2/service/iam"
	servicesqs "github.com/aws/aws-sdk-go-v2/service/sqs"
	"github.com/aws/aws-sdk-go-v2/service/ssm"
	"github.com/aws/aws-sdk-go-v2/service/sts"
<<<<<<< HEAD
	"github.com/aws/aws-sdk-go-v2/service/timestreamwrite"
	awsv1 "github.com/aws/aws-sdk-go/aws"
=======
	"github.com/aws/aws-sdk-go/aws"
>>>>>>> 1ac502dd
	"github.com/aws/aws-sdk-go/aws/client"
	"github.com/aws/aws-sdk-go/aws/endpoints"
	"github.com/aws/aws-sdk-go/aws/request"
	"github.com/aws/aws-sdk-go/aws/session"
<<<<<<< HEAD
=======
	"github.com/aws/aws-sdk-go/service/ec2"
	"github.com/aws/aws-sdk-go/service/eks"
	"github.com/aws/aws-sdk-go/service/timestreamwrite"
	"github.com/aws/aws-sdk-go/service/timestreamwrite/timestreamwriteiface"
>>>>>>> 1ac502dd
	. "github.com/onsi/ginkgo/v2"
	"github.com/samber/lo"
	corev1 "k8s.io/api/core/v1"
	"k8s.io/utils/env"

	karpv1 "sigs.k8s.io/karpenter/pkg/apis/v1"

	config "github.com/aws/aws-sdk-go-v2/config"

	v1 "github.com/aws/karpenter-provider-aws/pkg/apis/v1"
	sdk "github.com/aws/karpenter-provider-aws/pkg/aws"
	"github.com/aws/karpenter-provider-aws/pkg/providers/sqs"
	"github.com/aws/karpenter-provider-aws/pkg/test"
	"github.com/aws/karpenter-provider-aws/test/pkg/environment/common"
)

func init() {
	karpv1.NormalizedLabels = lo.Assign(karpv1.NormalizedLabels, map[string]string{"topology.ebs.csi.aws.com/zone": corev1.LabelTopologyZone})
}

var WindowsDefaultImage = "mcr.microsoft.com/oss/kubernetes/pause:3.9"

var EphemeralInitContainerImage = "alpine"

type Environment struct {
	*common.Environment
	Region string

	STSAPI        *sts.Client
<<<<<<< HEAD
	EC2API        *ec2.Client
	SSMAPI        *ssm.Client
	IAMAPI        *iam.Client
	FISAPI        *fis.Client
	EKSAPI        *eks.Client
	TimeStreamAPI sdk.TimestreamWriteAPI
=======
	EC2API        *ec2.EC2
	SSMAPI        *ssm.Client
	IAMAPI        *iam.Client
	FISAPI        *fis.Client
	EKSAPI        *eks.EKS
	TimeStreamAPI timestreamwriteiface.TimestreamWriteAPI
>>>>>>> 1ac502dd

	SQSProvider sqs.Provider

	ClusterName       string
	ClusterEndpoint   string
	InterruptionQueue string
	PrivateCluster    bool
	ZoneInfo          []ZoneInfo
}

type ZoneInfo struct {
	Zone     string
	ZoneID   string
	ZoneType string
}

func NewEnvironment(t *testing.T) *Environment {
	env := common.NewEnvironment(t)
	cfg := lo.Must(config.LoadDefaultConfig(context.Background(), config.WithRetryMaxAttempts(3)))
	session := session.Must(session.NewSessionWithOptions(
		session.Options{
			Config: *request.WithRetryer(
				&awsv1.Config{STSRegionalEndpoint: endpoints.RegionalSTSEndpoint},
				client.DefaultRetryer{NumMaxRetries: 10},
			),
			SharedConfigState: session.SharedConfigEnable,
		},
	))

	awsEnv := &Environment{
		Region:      *session.Config.Region,
		Environment: env,

		STSAPI:        sts.NewFromConfig(cfg),
<<<<<<< HEAD
		EC2API:        ec2.NewFromConfig(cfg),
		SSMAPI:        ssm.NewFromConfig(cfg),
		IAMAPI:        iam.NewFromConfig(cfg),
		FISAPI:        fis.NewFromConfig(cfg),
		EKSAPI:        eks.NewFromConfig(cfg),
		TimeStreamAPI: GetTimeStreamAPI(cfg),
=======
		EC2API:        ec2.New(session),
		SSMAPI:        ssm.NewFromConfig(cfg),
		IAMAPI:        iam.NewFromConfig(cfg),
		FISAPI:        fis.NewFromConfig(cfg),
		EKSAPI:        eks.New(session),
		TimeStreamAPI: GetTimeStreamAPI(session),
>>>>>>> 1ac502dd

		ClusterName:     lo.Must(os.LookupEnv("CLUSTER_NAME")),
		ClusterEndpoint: lo.Must(os.LookupEnv("CLUSTER_ENDPOINT")),
	}

	if _, awsEnv.PrivateCluster = os.LookupEnv("PRIVATE_CLUSTER"); awsEnv.PrivateCluster {
		WindowsDefaultImage = fmt.Sprintf("857221689048.dkr.ecr.%s.amazonaws.com/k8s/pause:3.6", awsEnv.Region)
		EphemeralInitContainerImage = fmt.Sprintf("857221689048.dkr.ecr.%s.amazonaws.com/ecr-public/docker/library/alpine:latest", awsEnv.Region)
		coretest.DefaultImage = fmt.Sprintf("857221689048.dkr.ecr.%s.amazonaws.com/ecr-public/eks-distro/kubernetes/pause:3.2", awsEnv.Region)
	}
	// Initialize the provider only if the INTERRUPTION_QUEUE environment variable is defined
	if v, ok := os.LookupEnv("INTERRUPTION_QUEUE"); ok {
		sqsapi := servicesqs.NewFromConfig(cfg)
<<<<<<< HEAD
		out := lo.Must(sqsapi.GetQueueUrl(env.Context, &servicesqs.GetQueueUrlInput{QueueName: aws.String(v)}))
=======
		out := lo.Must(sqsapi.GetQueueUrl(env.Context, &servicesqs.GetQueueUrlInput{QueueName: awsv2.String(v)}))
>>>>>>> 1ac502dd
		awsEnv.SQSProvider = lo.Must(sqs.NewDefaultProvider(sqsapi, lo.FromPtr(out.QueueUrl)))
	}
	// Populate ZoneInfo for all AZs in the region
	awsEnv.ZoneInfo = lo.Map(lo.Must(awsEnv.EC2API.DescribeAvailabilityZones(env.Context, &ec2.DescribeAvailabilityZonesInput{})).AvailabilityZones, func(zone ec2types.AvailabilityZone, _ int) ZoneInfo {
		return ZoneInfo{
			Zone:     lo.FromPtr(zone.ZoneName),
			ZoneID:   lo.FromPtr(zone.ZoneId),
			ZoneType: lo.FromPtr(zone.ZoneType),
		}
	})
	return awsEnv
}

func GetTimeStreamAPI(cfg aws.Config) sdk.TimestreamWriteAPI {
	if lo.Must(env.GetBool("ENABLE_METRICS", false)) {
		By("enabling metrics firing for this suite")
<<<<<<< HEAD
		return timestreamwrite.NewFromConfig(cfg)
=======
		return timestreamwrite.New(session, &aws.Config{Region: awsv2.String(env.GetString("METRICS_REGION", metricsDefaultRegion))})
>>>>>>> 1ac502dd
	}
	return &NoOpTimeStreamAPI{}
}

func (env *Environment) DefaultEC2NodeClass() *v1.EC2NodeClass {
	nodeClass := test.EC2NodeClass()
	nodeClass.Spec.AMISelectorTerms = []v1.AMISelectorTerm{{Alias: "al2023@latest"}}
	nodeClass.Spec.Tags = map[string]string{
		"testing/cluster": env.ClusterName,
	}
	nodeClass.Spec.SecurityGroupSelectorTerms = []v1.SecurityGroupSelectorTerm{
		{
			Tags: map[string]string{"karpenter.sh/discovery": env.ClusterName},
		},
	}
	nodeClass.Spec.SubnetSelectorTerms = []v1.SubnetSelectorTerm{
		{
			Tags: map[string]string{"karpenter.sh/discovery": env.ClusterName},
		},
	}
	if env.PrivateCluster {
		nodeClass.Spec.Role = ""
		nodeClass.Spec.InstanceProfile = lo.ToPtr(fmt.Sprintf("KarpenterNodeInstanceProfile-%s", env.ClusterName))
		return nodeClass
	}
	nodeClass.Spec.Role = fmt.Sprintf("KarpenterNodeRole-%s", env.ClusterName)
	return nodeClass
}<|MERGE_RESOLUTION|>--- conflicted
+++ resolved
@@ -21,38 +21,23 @@
 	"testing"
 
 	coretest "sigs.k8s.io/karpenter/pkg/test"
-
-<<<<<<< HEAD
+  
 	"github.com/aws/aws-sdk-go-v2/aws"
 	config "github.com/aws/aws-sdk-go-v2/config"
 	"github.com/aws/aws-sdk-go-v2/service/ec2"
 	ec2types "github.com/aws/aws-sdk-go-v2/service/ec2/types"
 	"github.com/aws/aws-sdk-go-v2/service/eks"
-=======
-	awsv2 "github.com/aws/aws-sdk-go-v2/aws"
->>>>>>> 1ac502dd
 	"github.com/aws/aws-sdk-go-v2/service/fis"
 	"github.com/aws/aws-sdk-go-v2/service/iam"
 	servicesqs "github.com/aws/aws-sdk-go-v2/service/sqs"
 	"github.com/aws/aws-sdk-go-v2/service/ssm"
 	"github.com/aws/aws-sdk-go-v2/service/sts"
-<<<<<<< HEAD
 	"github.com/aws/aws-sdk-go-v2/service/timestreamwrite"
 	awsv1 "github.com/aws/aws-sdk-go/aws"
-=======
-	"github.com/aws/aws-sdk-go/aws"
->>>>>>> 1ac502dd
 	"github.com/aws/aws-sdk-go/aws/client"
 	"github.com/aws/aws-sdk-go/aws/endpoints"
 	"github.com/aws/aws-sdk-go/aws/request"
 	"github.com/aws/aws-sdk-go/aws/session"
-<<<<<<< HEAD
-=======
-	"github.com/aws/aws-sdk-go/service/ec2"
-	"github.com/aws/aws-sdk-go/service/eks"
-	"github.com/aws/aws-sdk-go/service/timestreamwrite"
-	"github.com/aws/aws-sdk-go/service/timestreamwrite/timestreamwriteiface"
->>>>>>> 1ac502dd
 	. "github.com/onsi/ginkgo/v2"
 	"github.com/samber/lo"
 	corev1 "k8s.io/api/core/v1"
@@ -82,21 +67,12 @@
 	Region string
 
 	STSAPI        *sts.Client
-<<<<<<< HEAD
 	EC2API        *ec2.Client
 	SSMAPI        *ssm.Client
 	IAMAPI        *iam.Client
 	FISAPI        *fis.Client
 	EKSAPI        *eks.Client
 	TimeStreamAPI sdk.TimestreamWriteAPI
-=======
-	EC2API        *ec2.EC2
-	SSMAPI        *ssm.Client
-	IAMAPI        *iam.Client
-	FISAPI        *fis.Client
-	EKSAPI        *eks.EKS
-	TimeStreamAPI timestreamwriteiface.TimestreamWriteAPI
->>>>>>> 1ac502dd
 
 	SQSProvider sqs.Provider
 
@@ -131,21 +107,12 @@
 		Environment: env,
 
 		STSAPI:        sts.NewFromConfig(cfg),
-<<<<<<< HEAD
 		EC2API:        ec2.NewFromConfig(cfg),
 		SSMAPI:        ssm.NewFromConfig(cfg),
 		IAMAPI:        iam.NewFromConfig(cfg),
 		FISAPI:        fis.NewFromConfig(cfg),
 		EKSAPI:        eks.NewFromConfig(cfg),
 		TimeStreamAPI: GetTimeStreamAPI(cfg),
-=======
-		EC2API:        ec2.New(session),
-		SSMAPI:        ssm.NewFromConfig(cfg),
-		IAMAPI:        iam.NewFromConfig(cfg),
-		FISAPI:        fis.NewFromConfig(cfg),
-		EKSAPI:        eks.New(session),
-		TimeStreamAPI: GetTimeStreamAPI(session),
->>>>>>> 1ac502dd
 
 		ClusterName:     lo.Must(os.LookupEnv("CLUSTER_NAME")),
 		ClusterEndpoint: lo.Must(os.LookupEnv("CLUSTER_ENDPOINT")),
@@ -159,11 +126,7 @@
 	// Initialize the provider only if the INTERRUPTION_QUEUE environment variable is defined
 	if v, ok := os.LookupEnv("INTERRUPTION_QUEUE"); ok {
 		sqsapi := servicesqs.NewFromConfig(cfg)
-<<<<<<< HEAD
 		out := lo.Must(sqsapi.GetQueueUrl(env.Context, &servicesqs.GetQueueUrlInput{QueueName: aws.String(v)}))
-=======
-		out := lo.Must(sqsapi.GetQueueUrl(env.Context, &servicesqs.GetQueueUrlInput{QueueName: awsv2.String(v)}))
->>>>>>> 1ac502dd
 		awsEnv.SQSProvider = lo.Must(sqs.NewDefaultProvider(sqsapi, lo.FromPtr(out.QueueUrl)))
 	}
 	// Populate ZoneInfo for all AZs in the region
@@ -180,11 +143,7 @@
 func GetTimeStreamAPI(cfg aws.Config) sdk.TimestreamWriteAPI {
 	if lo.Must(env.GetBool("ENABLE_METRICS", false)) {
 		By("enabling metrics firing for this suite")
-<<<<<<< HEAD
 		return timestreamwrite.NewFromConfig(cfg)
-=======
-		return timestreamwrite.New(session, &aws.Config{Region: awsv2.String(env.GetString("METRICS_REGION", metricsDefaultRegion))})
->>>>>>> 1ac502dd
 	}
 	return &NoOpTimeStreamAPI{}
 }
