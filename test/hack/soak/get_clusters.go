--- conflicted
+++ resolved
@@ -36,14 +36,7 @@
 
 const expirationTTL = time.Hour * 168 // 7 days
 
-<<<<<<< HEAD
-var excludedClustersCleanup = []string{
-	"soak-periodic-465714144",
-	"soak-periodic-55897225",
-}
-=======
 var excludedClustersCleanup = []string{}
->>>>>>> 9e113aac
 
 func main() {
 	ctx := context.Background()
