# ginkgo-suite is a generic task that executes ginkgo on the given repository and ginkgo suite.
apiVersion: tekton.dev/v1beta1
kind: Task
metadata:
  name: cleanup
  namespace: karpenter-tests
spec:
  description: |
    Executes after a test suite to clean up resources
  params:
    - name: cluster-name
      description: Name of the cluster under test.
  workspaces:
    - name: ws
  steps:

  - name: delete-cluster
    image: public.ecr.aws/karpenter-testing/tools:latest
    script: |
      eksctl delete cluster --name $(params.cluster-name) --timeout 60m --wait || true

  - name: delete-iam-policies
    image: public.ecr.aws/karpenter-testing/tools:latest
    script: |
<<<<<<< HEAD
      aws cloudformation delete-stack --stack-name IAM-$(params.cluster-name)
      aws cloudformation wait stack-delete-complete --stack-name IAM-$(params.cluster-name)
=======
      aws cloudformation delete-stack --stack-name iam-$(params.cluster-name)
      aws cloudformation wait stack-delete-complete --stack-name iam-$(params.cluster-name)
>>>>>>> 6995f5f3
<|MERGE_RESOLUTION|>--- conflicted
+++ resolved
@@ -22,10 +22,5 @@
   - name: delete-iam-policies
     image: public.ecr.aws/karpenter-testing/tools:latest
     script: |
-<<<<<<< HEAD
-      aws cloudformation delete-stack --stack-name IAM-$(params.cluster-name)
-      aws cloudformation wait stack-delete-complete --stack-name IAM-$(params.cluster-name)
-=======
       aws cloudformation delete-stack --stack-name iam-$(params.cluster-name)
-      aws cloudformation wait stack-delete-complete --stack-name iam-$(params.cluster-name)
->>>>>>> 6995f5f3
+      aws cloudformation wait stack-delete-complete --stack-name iam-$(params.cluster-name)