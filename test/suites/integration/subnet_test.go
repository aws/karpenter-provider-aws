--- conflicted
+++ resolved
@@ -158,7 +158,6 @@
 	return subnets
 }
 
-<<<<<<< HEAD
 func ExpectResourceBasedNamingEnabled(subnetIDs ...string) {
 	for subnetID := range subnetIDs {
 		_, err := env.EC2API.ModifySubnetAttribute(&ec2.ModifySubnetAttributeInput{
@@ -197,7 +196,8 @@
 	instance := env.GetInstance(nodeName)
 	Expect(nodeName).To(Not(Equal(aws.StringValue(instance.InstanceId))))
 	ContainSubstring(nodeName, aws.StringValue(instance.InstanceId))
-=======
+}
+
 // SubnetInfo is a simple struct for testing
 type SubnetInfo struct {
 	Name string
@@ -228,5 +228,4 @@
 
 	Expect(err).To(BeNil())
 	return subnetInfo
->>>>>>> 6d8ee823
 }