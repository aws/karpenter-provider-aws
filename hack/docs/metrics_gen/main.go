--- conflicted
+++ resolved
@@ -72,21 +72,10 @@
 	allMetrics = lo.UniqBy(allMetrics, func(m metricInfo) string {
 		return fmt.Sprintf("%s/%s/%s", m.namespace, m.subsystem, m.name)
 	})
-
-<<<<<<< HEAD
 	// remove metrics deprecated
-=======
-	// Remover métricas DEPRECATED antes de gerar a documentação
->>>>>>> f71d3ae0
 	allMetrics = lo.Reject(allMetrics, func(m metricInfo, _ int) bool {
 		return strings.Contains(strings.ToLower(m.help), "deprecated")
 	})
-
-<<<<<<< HEAD
-=======
-	// Código para gerar a documentação continua normalmente...
-
->>>>>>> f71d3ae0
 	// Drop some metrics
 	for _, subsystem := range []string{"rest_client", "certwatcher_read", "controller_runtime_webhook"} {
 		allMetrics = lo.Reject(allMetrics, func(m metricInfo, _ int) bool {
