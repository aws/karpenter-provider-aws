# -- Overrides the chart's name.
nameOverride: ""
# -- Overrides the chart's computed fullname.
fullnameOverride: ""
# -- Additional labels to add into metadata.
additionalLabels: {}
# app: karpenter

# -- Additional annotations to add into metadata.
additionalAnnotations: {}
# -- Image pull policy for Docker images.
imagePullPolicy: IfNotPresent
# -- Image pull secrets for Docker images.
imagePullSecrets: []
serviceAccount:
  # -- Specifies if a ServiceAccount should be created.
  create: true
  # -- The name of the ServiceAccount to use.
  # If not set and create is true, a name is generated using the fullname template.
  name: ""
  # -- Additional annotations for the ServiceAccount.
  annotations: {}
serviceMonitor:
  # -- Specifies whether a ServiceMonitor should be created.
  enabled: false
  # -- Additional labels for the ServiceMonitor.
  additionalLabels: {}
  # -- Endpoint configuration for the ServiceMonitor.
  endpointConfig: {}
# -- Number of replicas.
replicas: 2
# -- The number of old ReplicaSets to retain to allow rollback.
revisionHistoryLimit: 10
# -- Strategy for updating the pod.
strategy:
  rollingUpdate:
    maxUnavailable: 1
# -- Additional labels for the pod.
podLabels: {}
# -- Additional annotations for the pod.
podAnnotations: {}
podDisruptionBudget:
  name: karpenter
  maxUnavailable: 1
# -- SecurityContext for the pod.
podSecurityContext:
  fsGroup: 1000
# -- PriorityClass name for the pod.
priorityClassName: system-cluster-critical
# -- Override the default termination grace period for the pod.
terminationGracePeriodSeconds:
# -- Bind the pod to the host network.
# This is required when using a custom CNI.
hostNetwork: false
# -- Configure the DNS Policy for the pod
dnsPolicy: Default
# -- Configure DNS Config for the pod
dnsConfig: {}
#  options:
#    - name: ndots
#      value: "1"
# -- Node selectors to schedule the pod to nodes with labels.
nodeSelector:
  kubernetes.io/os: linux
# -- Affinity rules for scheduling the pod.
affinity:
  nodeAffinity:
    requiredDuringSchedulingIgnoredDuringExecution:
      nodeSelectorTerms:
        - matchExpressions:
            - key: karpenter.sh/provisioner-name
              operator: DoesNotExist
# -- topologySpreadConstraints to increase the controller resilience
topologySpreadConstraints:
  - maxSkew: 1
    topologyKey: topology.kubernetes.io/zone
    whenUnsatisfiable: ScheduleAnyway
# -- Tolerations to allow the pod to be scheduled to nodes with taints.
tolerations:
  - key: CriticalAddonsOnly
    operator: Exists
# -- Additional volumes for the pod.
extraVolumes: []
# - name: aws-iam-token
#   projected:
#     defaultMode: 420
#     sources:
#     - serviceAccountToken:
#         audience: sts.amazonaws.com
#         expirationSeconds: 86400
#         path: token

controller:
  # -- Controller image.
  image: "public.ecr.aws/karpenter/controller:v0.23.0@sha256:40aea3b25a33ff2cb44bdecf0417a2642e2a785b4fd30067634ef8f1bd48383c"
  # -- SecurityContext for the controller container.
  securityContext: {}
  # -- Additional environment variables for the controller pod.
  env: []
  # - name: AWS_REGION
  #   value: eu-west-1

  # -- Resources for the controller pod.
  resources:
    requests:
      cpu: 1
      memory: 1Gi
    limits:
      cpu: 1
      memory: 1Gi
  # -- Controller outputPaths - default to stdout only
  outputPaths:
    - stdout
  # -- Controller errorOutputPaths - default to stderr only
  errorOutputPaths:
    - stderr
  # -- Controller log level, defaults to the global log level
  logLevel: ""
  # -- Controller log encoding, defaults to the global log encoding
  logEncoding: ""
  # -- Additional volumeMounts for the controller pod.
  extraVolumeMounts: []
  # - name: aws-iam-token
  #   mountPath: /var/run/secrets/eks.amazonaws.com/serviceaccount
  #   readOnly: true
  # -- Additional sidecarContainer config
  sidecarContainer: []
  # -- Additional volumeMounts for the sidecar - this will be added to the volume mounts on top of extraVolumeMounts
  sidecarVolumeMounts: []
webhook:
  logLevel: error
  # -- The container port to use for the webhook.
  port: 8443
# -- Global log level
logLevel: debug
# -- Gloabl log encoding
logEncoding: console
# -- Global Settings to configure Karpenter
settings:
  # -- The maximum length of a batch window. The longer this is, the more pods we can consider for provisioning at one
  # time which usually results in fewer but larger nodes.
  batchMaxDuration: 10s
  # -- The maximum amount of time with no new ending pods that if exceeded ends the current batching window. If pods arrive
  # faster than this time, the batching window will be extended up to the maxDuration. If they arrive slower, the pods
  # will be batched separately.
  batchIdleDuration: 1s
  # -- AWS-specific configuration values
  aws:
    # -- Cluster name.
    clusterName: ""
    # -- Cluster endpoint.
    clusterEndpoint: ""
    # -- The default instance profile to use when launching nodes
    defaultInstanceProfile: ""
    # -- If true then instances that support pod ENI will report a vpc.amazonaws.com/pod-eni resource
    enablePodENI: false
    # -- Indicates whether new nodes should use ENI-based pod density
    # DEPRECATED: Use `.spec.kubeletConfiguration.maxPods` to set pod density on a per-provisioner basis
    enableENILimitedPodDensity: true
    # -- If true then assume we can't reach AWS services which don't have a VPC endpoint
    # This also has the effect of disabling look-ups to the AWS pricing endpoint
    isolatedVPC: false
    # -- The node naming convention (either "ip-name" or "resource-name")
    nodeNameConvention: "ip-name"
    # -- The VM memory overhead as a percent that will be subtracted from the total memory for all instance types
    vmMemoryOverheadPercent: 0.075
    # -- interruptionQueueName is currently in ALPHA and is disabled by default. Enabling interruption handling may
    # require additional permissions on the controller service account. Additional permissions are outlined in the docs.
    interruptionQueueName: ""
<<<<<<< HEAD
    # -- The global tags to use on all AWS infrastructure resources (launch templates, instances, SQS queue, etc.)
    tags:

# -- Include CRDs as part of the Helm chart which will automatically install and upgrade them
crd-helm-chart-inclusion:
  # -- If set to true, helm will manage the CRD installation and upgrade
  enabled: false
=======
    # -- The global tags to use on all AWS infrastructure resources (launch templates, instances, etc.) across node templates
    tags:
>>>>>>> bb453ef9
<|MERGE_RESOLUTION|>--- conflicted
+++ resolved
@@ -167,15 +167,10 @@
     # -- interruptionQueueName is currently in ALPHA and is disabled by default. Enabling interruption handling may
     # require additional permissions on the controller service account. Additional permissions are outlined in the docs.
     interruptionQueueName: ""
-<<<<<<< HEAD
-    # -- The global tags to use on all AWS infrastructure resources (launch templates, instances, SQS queue, etc.)
+    # -- The global tags to use on all AWS infrastructure resources (launch templates, instances, etc.) across node templates
     tags:
 
 # -- Include CRDs as part of the Helm chart which will automatically install and upgrade them
 crd-helm-chart-inclusion:
   # -- If set to true, helm will manage the CRD installation and upgrade
-  enabled: false
-=======
-    # -- The global tags to use on all AWS infrastructure resources (launch templates, instances, etc.) across node templates
-    tags:
->>>>>>> bb453ef9
+  enabled: false