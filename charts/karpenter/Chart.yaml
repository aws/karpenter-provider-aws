apiVersion: v2
name: karpenter
description: A Helm chart for Karpenter, an open-source node provisioning project built for Kubernetes.
type: application
<<<<<<< HEAD
version: 1.3.3
appVersion: 1.3.3
=======
version: 1.4.0
appVersion: 1.4.0
>>>>>>> ede6789e
keywords:
  - cluster
  - node
  - scheduler
  - autoscaling
  - lifecycle
home: https://karpenter.sh/
icon: https://repository-images.githubusercontent.com/278480393/dab059c8-caa1-4b55-aaa7-3d30e47a5616
sources:
  - https://github.com/aws/karpenter-provider-aws/
annotations:
  artifacthub.io/alternativeName: karpenter-provider-aws
  artifacthub.io/crds: |
    - kind: EC2NodeClass
      version: v1beta1
      name: ec2nodeclasses.karpenter.k8s.aws
      displayName: EC2NodeClass
      description: EC2NodeClass is the Schema for the EC2NodeClass API.
    - kind: NodeClaim
      version: v1beta1
      name: nodeclaims.karpenter.sh
      displayName: NodeClaim
      description: NodeClaim is the Schema for the NodeClaims API.
    - kind: NodePool
      version: v1beta1
      name: nodepools.karpenter.sh
      displayName: NodePool
      description: NodePool is the Schema for the NodePools API.<|MERGE_RESOLUTION|>--- conflicted
+++ resolved
@@ -2,13 +2,8 @@
 name: karpenter
 description: A Helm chart for Karpenter, an open-source node provisioning project built for Kubernetes.
 type: application
-<<<<<<< HEAD
-version: 1.3.3
-appVersion: 1.3.3
-=======
-version: 1.4.0
+version: 1.4.1
 appVersion: 1.4.0
->>>>>>> ede6789e
 keywords:
   - cluster
   - node
