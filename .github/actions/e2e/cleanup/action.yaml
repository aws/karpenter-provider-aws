--- conflicted
+++ resolved
@@ -24,11 +24,7 @@
 runs:
   using: "composite"
   steps:
-<<<<<<< HEAD
-    - uses: actions/checkout@a5ac7e51b41094c92402da3b24376905380afc29 # v4.1.6
-=======
     - uses: actions/checkout@692973e3d937129bcbf40652eb9f2f61becf3332 # v4.1.7
->>>>>>> 9e113aac
       with:
         ref: ${{ inputs.git_ref }}
     - uses: ./.github/actions/e2e/install-eksctl
