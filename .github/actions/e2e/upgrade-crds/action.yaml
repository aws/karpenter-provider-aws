name: UpgradeCRDs
description: 'Installs Go Downloads and installs Karpenter Dependencies'
inputs:
  account_id:
    description: "Account ID to access AWS"
    required: true
  role:
    description: "Role to access AWS"
    required: true
  region:
    description: "Region to access AWS"
    required: true
  cluster_name:
    description: 'Name of the cluster to be launched by eksctl'
    required: true
  git_ref:
    description: "The git commit, tag, or branch to check out. Requires a corresponding Karpenter snapshot release"
runs:
  using: "composite"
  steps:
    - name: configure aws credentials
      uses: aws-actions/configure-aws-credentials@e3dd6a429d7300a6a4c196c26e071d42e0343502 # v4.0.2
      with:
        role-to-assume: arn:aws:iam::${{ inputs.account_id }}:role/${{ inputs.role }}
        aws-region: ${{ inputs.region }}
        role-duration-seconds: 21600
<<<<<<< HEAD
    - uses: actions/checkout@a5ac7e51b41094c92402da3b24376905380afc29 # v4.1.6
=======
    - uses: actions/checkout@692973e3d937129bcbf40652eb9f2f61becf3332 # v4.1.7
>>>>>>> 9e113aac
      with:
        ref: ${{ inputs.git_ref }}
    - name: install-karpenter
      shell: bash
      env:
        CLUSTER_NAME: ${{ inputs.cluster_name }}
      run: |
        aws eks update-kubeconfig --name "$CLUSTER_NAME"
        kubectl apply -f pkg/apis/crds/<|MERGE_RESOLUTION|>--- conflicted
+++ resolved
@@ -24,11 +24,7 @@
         role-to-assume: arn:aws:iam::${{ inputs.account_id }}:role/${{ inputs.role }}
         aws-region: ${{ inputs.region }}
         role-duration-seconds: 21600
-<<<<<<< HEAD
-    - uses: actions/checkout@a5ac7e51b41094c92402da3b24376905380afc29 # v4.1.6
-=======
     - uses: actions/checkout@692973e3d937129bcbf40652eb9f2f61becf3332 # v4.1.7
->>>>>>> 9e113aac
       with:
         ref: ${{ inputs.git_ref }}
     - name: install-karpenter
