--- conflicted
+++ resolved
@@ -2,17 +2,10 @@
 on:
   workflow_dispatch:
   push:
-<<<<<<< HEAD
-    # branches: [main, docker-image-for-tests]
-    # paths:
-    #   - test/Dockerfile
-    #   - test/push-docker.sh
-=======
     branches: [main]
     paths:
       - test/Dockerfile
       - test/push-docker.sh
->>>>>>> 02bce73e
   schedule:
     - cron: "0 13 * * MON"
 permissions:
@@ -25,18 +18,11 @@
       - uses: actions/checkout@v4
         with:
           fetch-depth: 0
-<<<<<<< HEAD
-      # - uses: aws-actions/configure-aws-credentials@v4.0.1
-      # with:
-      #   role-to-assume: "arn:aws:iam::${{ vars.ECR_ACCOUNT_ID }}:role/${{ vars.ECR_SNAPSHOT_ROLE_NAME }}"
-      #   aws-region: ${{ vars.ECR_REGION }}
-=======
       - uses: ./.github/actions/install-deps
       - uses: aws-actions/configure-aws-credentials@v4.0.1
         with:
           role-to-assume: "arn:aws:iam::${{ vars.ECR_ACCOUNT_ID }}:role/${{ vars.ECR_SNAPSHOT_ROLE_NAME }}"
           aws-region: ${{ vars.ECR_REGION }}
->>>>>>> 02bce73e
       - run: ./push-docker.sh
         working-directory: ./test
         env:
