module:
  hugoVersion:
    extended: true
    max: "v0.120.3"
    min: "v0.119.0"
  imports:
    - path: github.com/google/docsy
    - path: github.com/google/docsy/dependencies
baseURL: /
disableKinds:
  - taxonomy
  - term
enableRobotsTXT: true
contentDir: content/en
defaultContentLanguage: en
defaultContentLanguageInSubdir: false
enableMissingTranslationPlaceholders: true
services:
  googleAnalytics:
    id: G-NT6C9QZZQ0
    languageCode: en-us
languages:
  en:
    params:
      pygmentsCodeFences: true
      pygmentsUseClasses: false
      pygmentsUseClassic: false
      pygmentsStyle: tango
      description: Just-in-time Nodes for Any Kubernetes Cluster
    title: Karpenter
    languageName: English
    weight: 1
blackfriday:
  plainIDAnchors: true
  hrefTargetBlank: true
  angledQuotes: false
  latexDashes: true
markup:
  goldmark:
    renderer:
      unsafe: true
  highlight:
    style: tango
imaging:
  resampleFilter: CatmullRom
  quality: 75
  anchor: smart
params:
  copyright: "Amazon.com, Inc. or its affiliates."
  github_repo: "https://github.com/aws/karpenter-provider-aws"
  github_subdir: website
  github_branch: main
  images:
    - banner.png
  version_menu: Releases
  archived_version: false
  offlineSearch: true
  prism_syntax_highlighting: true
  ui:
    sidebar_menu_compact: true
    sidebar_menu_foldable: true
    breadcrumb_disable: false
    sidebar_search_disable: false
    navbar_logo: true
    footer_about_disable: true
  snapshot_repo:
    account_id: "021119463062"
    region: us-east-1
  links:
    developer:
      - name: GitHub
        url: "https://github.com/aws/karpenter-provider-aws"
        icon: fab fa-github
        desc: Development takes place here!
      - name: Slack
        url: "https://slack.k8s.io/"
        icon: fab fa-slack
        desc: "Chat with us on Slack in the #aws-provider channel"
<<<<<<< HEAD
  latest_release_version: "1.2.1"
  latest_k8s_version: "1.32"
  versions:
    - v1.2
    - v1.1
    - v1.0
=======
  latest_release_version: "1.2.3"
  latest_k8s_version: "1.31"
  versions:
>>>>>>> 800b7450
    - v0.32
    - v1.0
    - v1.1
    - v1.2
    - preview
menu:
  main:
    - name: GitHub
      weight: 99
      url: "https://github.com/aws/karpenter-provider-aws"
      pre: <i class='fab fa-github'></i>
    - name: Docs
      weight: 20
      url: "docs"
      pre: <i class='fas fa-book'></i><|MERGE_RESOLUTION|>--- conflicted
+++ resolved
@@ -76,18 +76,9 @@
         url: "https://slack.k8s.io/"
         icon: fab fa-slack
         desc: "Chat with us on Slack in the #aws-provider channel"
-<<<<<<< HEAD
-  latest_release_version: "1.2.1"
-  latest_k8s_version: "1.32"
-  versions:
-    - v1.2
-    - v1.1
-    - v1.0
-=======
   latest_release_version: "1.2.3"
   latest_k8s_version: "1.31"
   versions:
->>>>>>> 800b7450
     - v0.32
     - v1.0
     - v1.1
