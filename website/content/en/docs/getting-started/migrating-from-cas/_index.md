--- conflicted
+++ resolved
@@ -92,11 +92,7 @@
 First set the Karpenter release you want to deploy.
 
 ```bash
-<<<<<<< HEAD
-export KARPENTER_VERSION="1.2.1"
-=======
 export KARPENTER_VERSION="1.2.3"
->>>>>>> 800b7450
 ```
 
 We can now generate a full Karpenter deployment yaml from the Helm chart.
@@ -136,11 +132,7 @@
 
 ## Create default NodePool
 
-<<<<<<< HEAD
-We need to create a default NodePool so Karpenter knows what types of nodes we want for unscheduled workloads. You can refer to some of the [example NodePool](https://github.com/aws/karpenter/tree/v1.2.1/examples/v1) for specific needs.
-=======
 We need to create a default NodePool so Karpenter knows what types of nodes we want for unscheduled workloads. You can refer to some of the [example NodePool](https://github.com/aws/karpenter/tree/v1.2.3/examples/v1) for specific needs.
->>>>>>> 800b7450
 
 {{% script file="./content/en/{VERSION}/getting-started/migrating-from-cas/scripts/step10-create-nodepool.sh" language="bash" %}}
 
