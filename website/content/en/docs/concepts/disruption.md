---
title: "Disruption"
linkTitle: "Disruption"
weight: 50
description: >
  Understand different ways Karpenter disrupts nodes
---

## Control Flow

Karpenter sets a Kubernetes [finalizer](https://kubernetes.io/docs/concepts/overview/working-with-objects/finalizers/) on each node and node claim it provisions.
The finalizer blocks deletion of the node object while the Termination Controller taints and drains the node, before removing the underlying NodeClaim. Disruption is triggered by the Disruption Controller, by the user through manual disruption, or through an external system that sends a delete request to the node object.

### Disruption Controller

Karpenter automatically discovers disruptable nodes and spins up replacements when needed. Karpenter disrupts nodes by executing one [automated method](#automated-graceful-methods) at a time, first doing Drift then Consolidation. Each method varies slightly, but they all follow the standard disruption process. Karpenter uses [disruption budgets]({{<ref "#nodepool-disruption-budgets" >}}) to control the speed at which these disruptions begin.
1. Identify a list of prioritized candidates for the disruption method.
   * If there are [pods that cannot be evicted](#pod-level-controls) on the node, Karpenter will ignore the node and try disrupting it later.
   * If there are no disruptable nodes, continue to the next disruption method.
2. For each disruptable node:
   1. Check if disrupting it would violate its NodePool's disruption budget.
   2. Execute a scheduling simulation with the pods on the node to find if any replacement nodes are needed.
3. Add the `karpenter.sh/disrupted:NoSchedule` taint to the node(s) to prevent pods from scheduling to it.
4. Pre-spin any replacement nodes needed as calculated in Step (2), and wait for them to become ready.
   * If a replacement node fails to initialize, un-taint the node(s), and restart from Step (1), starting at the first disruption method again.
5. Delete the node(s) and wait for the Termination Controller to gracefully shutdown the node(s).
6. Once the Termination Controller terminates the node, go back to Step (1), starting at the first disruption method again.

### Termination Controller

When a Karpenter node is deleted, the Karpenter finalizer will block deletion and the APIServer will set the `DeletionTimestamp` on the node, allowing Karpenter to gracefully shutdown the node, modeled after [Kubernetes Graceful Node Shutdown](https://kubernetes.io/docs/concepts/cluster-administration/node-shutdown/#graceful-node-shutdown). Karpenter's graceful shutdown process will:
1. Add the `karpenter.sh/disrupted:NoSchedule` taint to the node to prevent pods from scheduling to it.
2. Begin evicting the pods on the node with the [Kubernetes Eviction API](https://kubernetes.io/docs/concepts/scheduling-eviction/api-eviction/) to respect PDBs, while ignoring all [static pods](https://kubernetes.io/docs/tasks/configure-pod-container/static-pod/), pods tolerating the `karpenter.sh/disrupted:NoSchedule` taint, and succeeded/failed pods. Wait for the node to be fully drained before proceeding to Step (3).
   * While waiting, if the underlying NodeClaim for the node no longer exists, remove the finalizer to allow the APIServer to delete the node, completing termination.
3. Terminate the NodeClaim in the Cloud Provider.
4. Remove the finalizer from the node to allow the APIServer to delete the node, completing termination.

## Manual Methods
* **Node Deletion**: You can use `kubectl` to manually remove a single Karpenter node or nodeclaim. Since each Karpenter node is owned by a NodeClaim, deleting either the node or the nodeclaim will cause cascade deletion of the other:

    ```bash
    # Delete a specific nodeclaim
    kubectl delete nodeclaim $NODECLAIM_NAME

    # Delete a specific node
    kubectl delete node $NODE_NAME

    # Delete all nodeclaims
    kubectl delete nodeclaims --all

    # Delete all nodes owned by any nodepool
    kubectl delete nodes -l karpenter.sh/nodepool

    # Delete all nodeclaims owned by a specific nodepoolXS
    kubectl delete nodeclaims -l karpenter.sh/nodepool=$NODEPOOL_NAME
    ```
* **NodePool Deletion**: NodeClaims are owned by the NodePool through an [owner reference](https://kubernetes.io/docs/concepts/overview/working-with-objects/owners-dependents/#owner-references-in-object-specifications) that launched them. Karpenter will gracefully terminate nodes through cascading deletion when the owning NodePool is deleted.

{{% alert title="Note" color="primary" %}}
By adding the finalizer, Karpenter improves the default Kubernetes process of node deletion.
When you run `kubectl delete node` on a node without a finalizer, the node is deleted without triggering the finalization logic. The instance will continue running in EC2, even though there is no longer a node object for it. The kubelet isn’t watching for its own existence, so if a node is deleted, the kubelet doesn’t terminate itself. All the pod objects get deleted by a garbage collection process later, because the pods’ node is gone.
{{% /alert %}}

## Automated Graceful Methods

Automated graceful methods, can be rate limited through [NodePool Disruption Budgets]({{<ref "#nodepool-disruption-budgets" >}})

* [**Consolidation**]({{<ref "#consolidation" >}}): Karpenter works to actively reduce cluster cost by identifying when:
  * Nodes can be removed because the node is empty
  * Nodes can be removed as their workloads will run on other nodes in the cluster.
  * Nodes can be replaced with lower priced variants due to a change in the workloads.
* [**Drift**]({{<ref "#drift" >}}): Karpenter will mark nodes as drifted and disrupt nodes that have drifted from their desired specification. See [Drift]({{<ref "#drift" >}}) to see which fields are considered.

{{% alert title="Defaults" color="secondary" %}}
Disruption is configured through the NodePool's disruption block by the `consolidationPolicy`, and `consolidateAfter` fields. Karpenter will configure these fields with the following values by default if they are not set:

```yaml
spec:
  disruption:
    consolidationPolicy: WhenEmptyOrUnderutilized
```
{{% /alert %}}

### Consolidation

Consolidation is configured by `consolidationPolicy` and `consolidateAfter`. `consolidationPolicy` determines the pre-conditions for nodes to be considered consolidatable, and are `WhenEmpty` or `WhenEmptyOrUnderutilized`. If a node has no running non-daemon pods, it is considered empty.  `consolidateAfter` can be set to indicate how long Karpenter should wait after a pod schedules or is removed from the node before considering the node consolidatable. With `WhenEmptyOrUnderutilized`, Karpenter will consider a node consolidatable when its `consolidateAfter` has been reached, empty or not.

Karpenter has two mechanisms for cluster consolidation:
1. **Deletion** - A node is eligible for deletion if all of its pods can run on free capacity of other nodes in the cluster.
2. **Replace** - A node can be replaced if all of its pods can run on a combination of free capacity of other nodes in the cluster and a single lower price replacement node.

Consolidation has three mechanisms that are performed in order to attempt to identify a consolidation action:
1. **Empty Node Consolidation** - Delete any entirely empty nodes in parallel
2. **Multi Node Consolidation** - Try to delete two or more nodes in parallel, possibly launching a single replacement whose price is lower than that of all nodes being removed
3. **Single Node Consolidation** - Try to delete any single node, possibly launching a single replacement whose price is lower than that of the node being removed

It's impractical to examine all possible consolidation options for multi-node consolidation, so Karpenter uses a heuristic to identify a likely set of nodes that can be consolidated.  For single-node consolidation we consider each node in the cluster individually.

When there are multiple nodes that could be potentially deleted or replaced, Karpenter chooses to consolidate the node that overall disrupts your workloads the least by preferring to terminate:

* Nodes running fewer pods
* Nodes that will expire soon
* Nodes with lower priority pods

If consolidation is enabled, Karpenter periodically reports events against nodes that indicate why the node can't be consolidated.  These events can be used to investigate nodes that you expect to have been consolidated, but still remain in your cluster.

```bash
Events:
  Type     Reason                   Age                From             Message
  ----     ------                   ----               ----             -------
  Normal   Unconsolidatable         66s                karpenter        pdb default/inflate-pdb prevents pod evictions
  Normal   Unconsolidatable         33s (x3 over 30m)  karpenter        can't replace with a lower-priced node
```

{{% alert title="Warning" color="warning" %}}
Using preferred anti-affinity and topology spreads can reduce the effectiveness of consolidation. At node launch, Karpenter attempts to satisfy affinity and topology spread preferences. In order to reduce node churn, consolidation must also attempt to satisfy these constraints to avoid immediately consolidating nodes after they launch. This means that consolidation may not disrupt nodes in order to avoid violating preferences, even if kube-scheduler can fit the host pods elsewhere.  Karpenter reports these pods via logging to bring awareness to the possible issues they can cause (e.g. `pod default/inflate-anti-self-55894c5d8b-522jd has a preferred Anti-Affinity which can prevent consolidation`).
{{% /alert %}}

#### Spot consolidation
For spot nodes, Karpenter has deletion consolidation enabled by default. If you would like to enable replacement with spot consolidation, you need to enable the feature through the [`SpotToSpotConsolidation` feature flag]({{<ref "../reference/settings#features-gates" >}}).

Lower priced spot instance types are selected with the [`price-capacity-optimized` strategy](https://aws.amazon.com/blogs/compute/introducing-price-capacity-optimized-allocation-strategy-for-ec2-spot-instances/). Sometimes, the lowest priced spot instance type is not launched due to the likelihood of interruption. As a result, Karpenter uses the number of available instance type options with a price lower than the currently launched spot instance as a heuristic for evaluating whether it should launch a replacement for the current spot node.

We refer to the number of instances that Karpenter has within its launch decision as a launch's "instance type flexibility." When Karpenter is considering performing a spot-to-spot consolidation replacement, it will check whether replacing the instance type will lead to enough instance type flexibility in the subsequent launch request. As a result, we get the following properties when evaluating for consolidation:
1) We shouldn't continually consolidate down to the lowest priced spot instance which might have very high rates of interruption.
2) We launch with enough instance types that there’s high likelihood that our replacement instance has comparable availability to our current one.

Karpenter requires a minimum instance type flexibility of 15 instance types when performing single node spot-to-spot consolidations (1 node to 1 node). It does not have the same instance type flexibility requirement for multi-node spot-to-spot consolidations (many nodes to 1 node) since doing so without requiring flexibility won't lead to "race to the bottom" scenarios.


### Drift
Drift handles changes to the NodePool/EC2NodeClass. For Drift, values in the NodePool/EC2NodeClass are reflected in the NodeClaimTemplateSpec/EC2NodeClassSpec in the same way that they’re set. A NodeClaim will be detected as drifted if the values in its owning NodePool/EC2NodeClass do not match the values in the NodeClaim. Similar to the upstream `deployment.spec.template` relationship to pods, Karpenter will annotate the owning NodePool and EC2NodeClass with a hash of the NodeClaimTemplateSpec to check for drift. Some special cases will be discovered either from Karpenter or through the CloudProvider interface, triggered by NodeClaim/Instance/NodePool/EC2NodeClass changes.

#### Special Cases on Drift
In special cases, drift can correspond to multiple values and must be handled differently. Drift on resolved fields can create cases where drift occurs without changes to CRDs, or where CRD changes do not result in drift. For example, if a NodeClaim has `node.kubernetes.io/instance-type: m5.large`, and requirements change from `node.kubernetes.io/instance-type In [m5.large]` to `node.kubernetes.io/instance-type In [m5.large, m5.2xlarge]`, the NodeClaim will not be drifted because its value is still compatible with the new requirements. Conversely, if a NodeClaim is using a NodeClaim image `ami: ami-abc`, but a new image is published, Karpenter's `EC2NodeClass.spec.amiSelectorTerms` will discover that the new correct value is `ami: ami-xyz`, and detect the NodeClaim as drifted.

##### NodePool
| Fields         |
|----------------|
| spec.template.spec.requirements   |

##### EC2NodeClass
| Fields                        |
|-------------------------------|
| spec.subnetSelectorTerms      |
| spec.securityGroupSelectorTerms  |
| spec.amiSelectorTerms  |

#### Behavioral Fields
Behavioral Fields are treated as over-arching settings on the NodePool to dictate how Karpenter behaves. These fields don’t correspond to settings on the NodeClaim or instance. They’re set by the user to control Karpenter’s Provisioning and disruption logic. Since these don’t map to a desired state of NodeClaims, __behavioral fields are not considered for Drift__.

##### NodePool
| Fields              |
|---------------------|
| spec.weight         |
| spec.limits         |
| spec.disruption.*   |

Read the [Drift Design](https://github.com/aws/karpenter-core/blob/main/designs/drift.md) for more.


Karpenter will add the `Drifted` status condition on NodeClaims if the NodeClaim is drifted from its owning NodePool. Karpenter will also remove the `Drifted` status condition if either:
1. The `Drift` feature gate is not enabled but the NodeClaim is drifted, Karpenter will remove the status condition.
2. The NodeClaim isn't drifted, but has the status condition, Karpenter will remove it.

## Automated Forceful Methods

Automated forceful methods will begin draining nodes as soon as the condition is met.
Unlike the graceful methods mentioned above, these methods can not be rate-limited using [NodePool Disruption Budgets](#nodepool-disruption-budgets), and do not wait for a pre-spin replacement node to be healthy for the pods to reschedule.
Pod disruption budgets may be used to rate-limit application disruption.

### Expiration

A node is expired once it's lifetime exceeds the duration set on the owning NodeClaim's `spec.expireAfter` field.
Changes to `spec.template.spec.expireAfter` on the owning NodePool will not update the field for existing NodeClaims - it will induce NodeClaim drift and the replacements will have the updated value.
Expiration can be used, in conjunction with [`terminationGracePeriod`](#termination-grace-period), to enforce a maximum Node lifetime.
By default, `expireAfter` is set to `720h` (30 days).

{{% alert title="Warning" color="warning" %}}
Misconfigured PDBs and pods with the `karpenter.sh/do-not-disrupt` annotation may block draining indefinitely.
For this reason, it is not recommended to set `expireAfter` without also setting `terminationGracePeriod` **if** your cluster has pods with the `karpenter.sh/do-not-disrupt` annotation.
Doing so can result in partially drained nodes stuck in the cluster, driving up cluster cost and potentially requiring manual intervention to resolve.
{{% /alert %}}

### Interruption

If interruption-handling is enabled, Karpenter will watch for upcoming involuntary interruption events that would cause disruption to your workloads. These interruption events include:

* Spot Interruption Warnings
* Scheduled Change Health Events (Maintenance Events)
* Instance Terminating Events
* Instance Stopping Events

When Karpenter detects one of these events will occur to your nodes, it automatically taints, drains, and terminates the node(s) ahead of the interruption event to give the maximum amount of time for workload cleanup prior to compute disruption. This enables scenarios where the `terminationGracePeriod` for your workloads may be long or cleanup for your workloads is critical, and you want enough time to be able to gracefully clean-up your pods.

For Spot interruptions, the NodePool will start a new node as soon as it sees the Spot interruption warning. Spot interruptions have a __2 minute notice__ before Amazon EC2 reclaims the instance. Karpenter's average node startup time means that, generally, there is sufficient time for the new node to become ready and to move the pods to the new node before the NodeClaim is reclaimed.

{{% alert title="Note" color="primary" %}}
Karpenter publishes Kubernetes events to the node for all events listed above in addition to [__Spot Rebalance Recommendations__](https://docs.aws.amazon.com/AWSEC2/latest/UserGuide/rebalance-recommendations.html). Karpenter does not currently support taint, drain, and terminate logic for Spot Rebalance Recommendations.

If you require handling for Spot Rebalance Recommendations, you can use the [AWS Node Termination Handler (NTH)](https://github.com/aws/aws-node-termination-handler) alongside Karpenter; however, note that the AWS Node Termination Handler cordons and drains nodes on rebalance recommendations, potentially causing more node churn in the cluster than with interruptions alone. Further information can be found in the [Troubleshooting Guide]({{< ref "../troubleshooting#aws-node-termination-handler-nth-interactions" >}}).
{{% /alert %}}

Karpenter enables this feature by watching an SQS queue which receives critical events from AWS services which may affect your nodes. Karpenter requires that an SQS queue be provisioned and EventBridge rules and targets be added that forward interruption events from AWS services to the SQS queue. Karpenter provides details for provisioning this infrastructure in the [CloudFormation template in the Getting Started Guide](../../getting-started/getting-started-with-karpenter/#create-the-karpenter-infrastructure-and-iam-roles).

To enable interruption handling, configure the `--interruption-queue` CLI argument with the name of the interruption queue provisioned to handle interruption events.

<<<<<<< HEAD
### Node Auto Repair
=======
### Node Auto Repair 
>>>>>>> 800b7450

<i class="fa-solid fa-circle-info"></i> <b>Feature State: </b> Karpenter v1.1.0 [alpha]({{<ref "../reference/settings#feature-gates" >}})

Node Auto Repair is a feature that automatically identifies and replaces unhealthy nodes in your cluster, helping to maintain overall cluster health. Nodes can experience various types of failures affecting their hardware, file systems, or container environments. These failures may be surfaced through node conditions such as network unavailability, disk pressure, memory pressure, or other conditions reported by node diagnostic agents. When Karpenter detects these unhealthy conditions, it automatically replaces the affected nodes based on cloud provider-defined repair policies. Once a node has been in an unhealthy state beyond its configured toleration duration, Karpenter will forcefully terminate the node and its corresponding NodeClaim, bypassing the standard drain and grace period procedures to ensure swift replacement of problematic nodes. To prevent cascading failures, Karpenter includes safety mechanisms: it will not perform repairs if more than 20% of nodes in a NodePool are unhealthy, and for standalone NodeClaims, it evaluates this threshold against all nodes in the cluster. This ensures your cluster remains in a healthy state with minimal manual intervention, even in scenarios where normal node termination procedures might be impacted by the node's unhealthy state.

<<<<<<< HEAD
To enable Node Auto Repair:
=======
To enable Node Auto Repair: 
>>>>>>> 800b7450
  1.  Ensure you have a [Node Monitoring Agent](https://docs.aws.amazon.com/en_us/eks/latest/userguide/node-health.html) deployed or any agent that will add status conditions to nodes that are supported (e.g., Node Problem Detector)
  2.  Enable the feature flag: `NodeRepair=true`
  3. Node AutoRepair will automatically terminate nodes when they have unhealthy status conditions based on your cloud provider's repair policies


Karpenter monitors nodes for the following node status conditions when initiating repair actions:


#### Kubelet Node Conditions

<<<<<<< HEAD
|   Type  |    Status     | Toleration Duration |
| ------  | ------------- | ------------------- |
|  Ready  |     False     |     30 minutes      |
|  Ready  |     Unknown   |     30 minutes      |

#### Node Monitoring Agent Conditions

|            Type            |    Status     | Toleration Duration |
| ------------------------   | ------------| --------------------- |
|  AcceleratedHardwareReady  |     False   |     10 minutes        |
|  StorageReady              |     False   |     30 minutes        |
|  NetworkingReady           |     False   |     30 minutes        |
|  KernelReady               |     False   |     30 minutes        |
|  ContainerRuntimeReady     |     False   |     30 minutes        |
=======
|   Type  |    Status     | Toleration Duration | 
| ------  | ------------- | ------------------- |
|  Ready  |     False     |     30 minutes      |
|  Ready  |     Unknown   |     30 minutes      |    

#### Node Monitoring Agent Conditions

|            Type            |    Status     | Toleration Duration | 
| ------------------------   | ------------| --------------------- |
|  AcceleratedHardwareReady  |     False   |     10 minutes        |
|  StorageReady              |     False   |     30 minutes        |    
|  NetworkingReady           |     False   |     30 minutes        |    
|  KernelReady               |     False   |     30 minutes        |    
|  ContainerRuntimeReady     |     False   |     30 minutes        |       
>>>>>>> 800b7450

To enable the drift feature flag, refer to the [Feature Gates]({{<ref "../reference/settings#feature-gates" >}}).

## Controls

### TerminationGracePeriod

To configure a maximum termination duration, `terminationGracePeriod` should be used.
It is configured through a NodePool's [`spec.template.spec.terminationGracePeriod`]({{<ref "../concepts/nodepools/#spectemplatespecterminationgraceperiod" >}}) field, and is persisted to created NodeClaims (`spec.terminationGracePeriod`).
Changes to the [`spec.template.spec.terminationGracePeriod`]({{<ref "../concepts/nodepools/#spectemplatespecterminationgraceperiod" >}}) field on the NodePool will not result in a change for existing NodeClaims - it will induce NodeClaim drift and the replacements will have the updated `terminationGracePeriod`.

Once a node is disrupted, via either a [graceful](#automated-graceful-methods) or [forceful](#automated-forceful-methods) disruption method, Karpenter will begin draining the node.
At this point, the countdown for `terminationGracePeriod` begins.
Once the `terminationGracePeriod` elapses, remaining pods will be forcibly deleted and the unerlying instance will be terminated.
A node may be terminated before the `terminationGracePeriod` has elapsed if all disruptable pods have been drained.

In conjunction with `expireAfter`, `terminationGracePeriod` can be used to enforce an absolute maximum node lifetime.
The node will begin to drain once its `expireAfter` has elapsed, and it will be forcibly terminated once its `terminationGracePeriod` has elapsed, making the maximum node lifetime the sum of the two fields.

Additionally, configuring `terminationGracePeriod` changes the eligibility criteria for disruption via `Drift`.
When configured, a node may be disrupted via drift even if there are pods with blocking PDBs or the `karpenter.sh/do-not-disrupt` annotation scheduled to it.
This enables cluster administrators to ensure crucial updates (e.g. AMI updates addressing CVEs) can't be blocked by misconfigured applications.

{{% alert title="Warning" color="warning" %}}
To ensure that the `terminationGracePeriodSeconds` value for draining pods is respected, pods will be preemptively deleted before the Node's `terminationGracePeriod` has elapsed.
This includes pods with blocking [pod disruption budgets](https://kubernetes.io/docs/tasks/run-application/configure-pdb/) or the [`karpenter.sh/do-not-disrupt` annotation]({{<ref "#pod-level-controls" >}}).

Consider the following example: a Node with a 1 hour `terminationGracePeriod` has been disrupted and begins to drain.
A pod with the `karpenter.sh/do-not-disrupt` annotation and a 300 second (5 minute) `terminationGracePeriodsSeconds` is scheduled to it.
If the pod is still running 55 minutes after the Node begins to drain, the pod will be deleted to ensure its `terminationGracePeriodSeconds` value is respected.

If a pod's `terminationGracePeriodSeconds` value exceeds that of the Node it is scheduled to, Karpenter will prioritize the Node's `terminationGracePeriod`.
The pod will be deleted as soon as the Node begins to drain, and it will not receive it's full `terminationGracePeriodSeconds`.
{{% /alert %}}

### NodePool Disruption Budgets

You can rate limit Karpenter's disruption through the NodePool's `spec.disruption.budgets`. If undefined, Karpenter will default to one budget with `nodes: 10%`. Budgets will consider nodes that are actively being deleted for any reason, and will only block Karpenter from disrupting nodes voluntarily through drift, emptiness, and consolidation. Note that NodePool Disruption Budgets do not prevent Karpenter from terminating expired nodes.

#### Reasons
Karpenter allows specifying if a budget applies to any of `Drifted`, `Underutilized`, or `Empty`. When a budget has no reasons, it's assumed that it applies to all reasons. When calculating allowed disruptions for a given reason, Karpenter will take the minimum of the budgets that have listed the reason or have left reasons undefined.

#### Nodes
When calculating if a budget will block nodes from disruption, Karpenter lists the total number of nodes owned by a NodePool, subtracting out the nodes owned by that NodePool that are currently being deleted and nodes that are NotReady. If the number of nodes being deleted by Karpenter or any other processes is greater than the number of allowed disruptions, disruption for this node will not proceed.

If the budget is configured with a percentage value, such as `20%`, Karpenter will calculate the number of allowed disruptions as `allowed_disruptions = roundup(total * percentage) - total_deleting - total_notready`. If otherwise defined as a non-percentage value, Karpenter will simply subtract the number of nodes from the total `(total - non_percentage_value) - total_deleting - total_notready`. For multiple budgets in a NodePool, Karpenter will take the minimum value (most restrictive) of each of the budgets.

For example, the following NodePool with three budgets defines the following requirements:
- The first budget will only allow 20% of nodes owned by that NodePool to be disrupted if it's empty or drifted. For instance, if there were 19 nodes owned by the NodePool, 4 empty or drifted nodes could be disrupted, rounding up from `19 * .2 = 3.8`.
- The second budget acts as a ceiling to the previous budget, only allowing 5 disruptions when there are more than 25 nodes.
- The last budget only blocks disruptions during the first 10 minutes of the day, where 0 disruptions are allowed, only applying to underutilized nodes.

```yaml
apiVersion: karpenter.sh/v1
kind: NodePool
metadata:
  name: default
spec:
  disruption:
    consolidationPolicy: WhenEmptyOrUnderutilized
    budgets:
    - nodes: "20%"
      reasons:
      - "Empty"
      - "Drifted"
    - nodes: "5"
    - nodes: "0"
      schedule: "@daily"
      duration: 10m
      reasons:
      - "Underutilized"
```

#### Schedule
Schedule is a cronjob schedule. Generally, the cron syntax is five space-delimited values with options below, with additional special macros like `@yearly`, `@monthly`, `@weekly`, `@daily`, `@hourly`.
Follow the [Kubernetes documentation](https://kubernetes.io/docs/concepts/workloads/controllers/cron-jobs/#writing-a-cronjob-spec) for more information on how to follow the cron syntax. Timezones are not currently supported. Schedules are always in UTC.

```bash
# ┌───────────── minute (0 - 59)
# │ ┌───────────── hour (0 - 23)
# │ │ ┌───────────── day of the month (1 - 31)
# │ │ │ ┌───────────── month (1 - 12)
# │ │ │ │ ┌───────────── day of the week (0 - 6) (Sunday to Saturday;
# │ │ │ │ │                                   7 is also Sunday on some systems)
# │ │ │ │ │                                   OR sun, mon, tue, wed, thu, fri, sat
# │ │ │ │ │
# * * * * *
```

#### Duration
Duration allows compound durations with minutes and hours values such as `10h5m` or `30m` or `160h`. Since cron syntax does not accept denominations smaller than minutes, users can only define minutes or hours.

{{% alert title="Note" color="primary" %}}
Duration and Schedule must be defined together. When omitted, the budget is always active. When defined, the schedule determines a starting point where the budget will begin being enforced, and the duration determines how long from that starting point the budget will be enforced.
{{% /alert %}}

### Pod-Level Controls

You can block Karpenter from voluntarily disrupting and draining pods by adding the `karpenter.sh/do-not-disrupt: "true"` annotation to the pod.
You can treat this annotation as a single-pod, permanently blocking PDB.
This has the following consequences:
- Nodes with `karpenter.sh/do-not-disrupt` pods will be excluded from [Consolidation]({{<ref "#consolidation" >}}), and conditionally excluded from [Drift]({{<ref "#drift" >}}).
  - If the Node's owning NodeClaim has a [`terminationGracePeriod`]({{<ref "#terminationgraceperiod" >}}) configured, it will still be eligible for disruption via drift.
- Like pods with a blocking PDB, pods with the `karpenter.sh/do-not-disrupt` annotation will **not** be gracefully evicted by the [Termination Controller]({{ref "#terminationcontroller"}}).
  Karpenter will not be able to complete termination of the node until one of the following conditions is met:
  - All pods with the `karpenter.sh/do-not-disrupt` annotation are removed.
  - All pods with the `karpenter.sh/do-not-disrupt` annotation have entered a [terminal phase](https://kubernetes.io/docs/concepts/workloads/pods/pod-lifecycle/#pod-phase) (`Succeeded` or `Failed`).
  - The owning NodeClaim's [`terminationGracePeriod`]({{<ref "#terminationgraceperiod" >}}) has elapsed.

This is useful for pods that you want to run from start to finish without disruption.
Examples of pods that you might want to opt-out of disruption include an interactive game that you don't want to interrupt or a long batch job (such as you might have with machine learning) that would need to start over if it were interrupted.

```yaml
apiVersion: apps/v1
kind: Deployment
spec:
  template:
    metadata:
      annotations:
        karpenter.sh/do-not-disrupt: "true"
```

{{% alert title="Note" color="primary" %}}
The `karpenter.sh/do-not-disrupt` annotation does **not** exclude nodes from the forceful disruption methods: [Expiration]({{<ref "#expiration" >}}), [Interruption]({{<ref "#interruption" >}}), [Node Repair](<ref "#node-repair" >), and manual deletion (e.g. `kubectl delete node ...`).
While both interruption and node repair have implicit upper-bounds on termination time, expiration and manual termination do not.
Manual intervention may be required to unblock node termination, by removing pods with the `karpenter.sh/do-not-disrupt` annotation.
For this reason, it is not recommended to use the `karpenter.sh/do-not-disrupt` annotation with `expireAfter` **if** you have not also configured `terminationGracePeriod`.
{{% /alert %}}

### Node-Level Controls

You can block Karpenter from voluntarily choosing to disrupt certain nodes by setting the `karpenter.sh/do-not-disrupt: "true"` annotation on the node.
This will prevent voluntary disruption actions against the node.

```yaml
apiVersion: v1
kind: Node
metadata:
  annotations:
    karpenter.sh/do-not-disrupt: "true"
```

#### Example: Disable Disruption on a NodePool

To disable disruption for all nodes launched by a NodePool, you can configure its `.spec.disruption.budgets`. Setting a budget of zero nodes will prevent any of those nodes from being considered for voluntary disruption.

```yaml
apiVersion: karpenter.sh/v1
kind: NodePool
metadata:
  name: default
spec:
  disruption:
    budgets:
      - nodes: "0"
```<|MERGE_RESOLUTION|>--- conflicted
+++ resolved
@@ -70,14 +70,18 @@
   * Nodes can be removed as their workloads will run on other nodes in the cluster.
   * Nodes can be replaced with lower priced variants due to a change in the workloads.
 * [**Drift**]({{<ref "#drift" >}}): Karpenter will mark nodes as drifted and disrupt nodes that have drifted from their desired specification. See [Drift]({{<ref "#drift" >}}) to see which fields are considered.
+* [**Interruption**]({{<ref "#interruption" >}}): Karpenter will watch for upcoming interruption events that could affect your nodes (health events, spot interruption, etc.) and will taint, drain, and terminate the node(s) ahead of the event to reduce workload disruption.
 
 {{% alert title="Defaults" color="secondary" %}}
-Disruption is configured through the NodePool's disruption block by the `consolidationPolicy`, and `consolidateAfter` fields. Karpenter will configure these fields with the following values by default if they are not set:
+Disruption is configured through the NodePool's disruption block by the `consolidationPolicy`, and `consolidateAfter` fields. `expireAfter` can also be used to control disruption. Karpenter will configure these fields with the following values by default if they are not set:
 
 ```yaml
 spec:
   disruption:
     consolidationPolicy: WhenEmptyOrUnderutilized
+  template:
+    spec:
+      expireAfter: 720h
 ```
 {{% /alert %}}
 
@@ -165,22 +169,10 @@
 
 ## Automated Forceful Methods
 
-Automated forceful methods will begin draining nodes as soon as the condition is met.
-Unlike the graceful methods mentioned above, these methods can not be rate-limited using [NodePool Disruption Budgets](#nodepool-disruption-budgets), and do not wait for a pre-spin replacement node to be healthy for the pods to reschedule.
-Pod disruption budgets may be used to rate-limit application disruption.
+Automated forceful methods will begin draining nodes as soon as the condition is met. Note that these methods blow past NodePool Disruption Budgets, and do not wait for a pre-spin replacement node to be healthy for the pods to reschedule, unlike the graceful methods mentioned above. Use Pod Disruption Budgets and `do-not-disrupt` on your nodes to rate-limit the speed at which your applications are disrupted.
 
 ### Expiration
-
-A node is expired once it's lifetime exceeds the duration set on the owning NodeClaim's `spec.expireAfter` field.
-Changes to `spec.template.spec.expireAfter` on the owning NodePool will not update the field for existing NodeClaims - it will induce NodeClaim drift and the replacements will have the updated value.
-Expiration can be used, in conjunction with [`terminationGracePeriod`](#termination-grace-period), to enforce a maximum Node lifetime.
-By default, `expireAfter` is set to `720h` (30 days).
-
-{{% alert title="Warning" color="warning" %}}
-Misconfigured PDBs and pods with the `karpenter.sh/do-not-disrupt` annotation may block draining indefinitely.
-For this reason, it is not recommended to set `expireAfter` without also setting `terminationGracePeriod` **if** your cluster has pods with the `karpenter.sh/do-not-disrupt` annotation.
-Doing so can result in partially drained nodes stuck in the cluster, driving up cluster cost and potentially requiring manual intervention to resolve.
-{{% /alert %}}
+Karpenter will disrupt nodes as soon as they're expired after they've lived for the duration of the NodePool's `spec.template.spec.expireAfter`. You can use expiration to periodically recycle nodes due to security concern. 
 
 ### Interruption
 
@@ -205,21 +197,13 @@
 
 To enable interruption handling, configure the `--interruption-queue` CLI argument with the name of the interruption queue provisioned to handle interruption events.
 
-<<<<<<< HEAD
-### Node Auto Repair
-=======
 ### Node Auto Repair 
->>>>>>> 800b7450
 
 <i class="fa-solid fa-circle-info"></i> <b>Feature State: </b> Karpenter v1.1.0 [alpha]({{<ref "../reference/settings#feature-gates" >}})
 
 Node Auto Repair is a feature that automatically identifies and replaces unhealthy nodes in your cluster, helping to maintain overall cluster health. Nodes can experience various types of failures affecting their hardware, file systems, or container environments. These failures may be surfaced through node conditions such as network unavailability, disk pressure, memory pressure, or other conditions reported by node diagnostic agents. When Karpenter detects these unhealthy conditions, it automatically replaces the affected nodes based on cloud provider-defined repair policies. Once a node has been in an unhealthy state beyond its configured toleration duration, Karpenter will forcefully terminate the node and its corresponding NodeClaim, bypassing the standard drain and grace period procedures to ensure swift replacement of problematic nodes. To prevent cascading failures, Karpenter includes safety mechanisms: it will not perform repairs if more than 20% of nodes in a NodePool are unhealthy, and for standalone NodeClaims, it evaluates this threshold against all nodes in the cluster. This ensures your cluster remains in a healthy state with minimal manual intervention, even in scenarios where normal node termination procedures might be impacted by the node's unhealthy state.
 
-<<<<<<< HEAD
-To enable Node Auto Repair:
-=======
 To enable Node Auto Repair: 
->>>>>>> 800b7450
   1.  Ensure you have a [Node Monitoring Agent](https://docs.aws.amazon.com/en_us/eks/latest/userguide/node-health.html) deployed or any agent that will add status conditions to nodes that are supported (e.g., Node Problem Detector)
   2.  Enable the feature flag: `NodeRepair=true`
   3. Node AutoRepair will automatically terminate nodes when they have unhealthy status conditions based on your cloud provider's repair policies
@@ -230,22 +214,6 @@
 
 #### Kubelet Node Conditions
 
-<<<<<<< HEAD
-|   Type  |    Status     | Toleration Duration |
-| ------  | ------------- | ------------------- |
-|  Ready  |     False     |     30 minutes      |
-|  Ready  |     Unknown   |     30 minutes      |
-
-#### Node Monitoring Agent Conditions
-
-|            Type            |    Status     | Toleration Duration |
-| ------------------------   | ------------| --------------------- |
-|  AcceleratedHardwareReady  |     False   |     10 minutes        |
-|  StorageReady              |     False   |     30 minutes        |
-|  NetworkingReady           |     False   |     30 minutes        |
-|  KernelReady               |     False   |     30 minutes        |
-|  ContainerRuntimeReady     |     False   |     30 minutes        |
-=======
 |   Type  |    Status     | Toleration Duration | 
 | ------  | ------------- | ------------------- |
 |  Ready  |     False     |     30 minutes      |
@@ -260,45 +228,22 @@
 |  NetworkingReady           |     False   |     30 minutes        |    
 |  KernelReady               |     False   |     30 minutes        |    
 |  ContainerRuntimeReady     |     False   |     30 minutes        |       
->>>>>>> 800b7450
 
 To enable the drift feature flag, refer to the [Feature Gates]({{<ref "../reference/settings#feature-gates" >}}).
 
 ## Controls
 
-### TerminationGracePeriod
-
-To configure a maximum termination duration, `terminationGracePeriod` should be used.
-It is configured through a NodePool's [`spec.template.spec.terminationGracePeriod`]({{<ref "../concepts/nodepools/#spectemplatespecterminationgraceperiod" >}}) field, and is persisted to created NodeClaims (`spec.terminationGracePeriod`).
-Changes to the [`spec.template.spec.terminationGracePeriod`]({{<ref "../concepts/nodepools/#spectemplatespecterminationgraceperiod" >}}) field on the NodePool will not result in a change for existing NodeClaims - it will induce NodeClaim drift and the replacements will have the updated `terminationGracePeriod`.
-
-Once a node is disrupted, via either a [graceful](#automated-graceful-methods) or [forceful](#automated-forceful-methods) disruption method, Karpenter will begin draining the node.
-At this point, the countdown for `terminationGracePeriod` begins.
-Once the `terminationGracePeriod` elapses, remaining pods will be forcibly deleted and the unerlying instance will be terminated.
-A node may be terminated before the `terminationGracePeriod` has elapsed if all disruptable pods have been drained.
-
-In conjunction with `expireAfter`, `terminationGracePeriod` can be used to enforce an absolute maximum node lifetime.
-The node will begin to drain once its `expireAfter` has elapsed, and it will be forcibly terminated once its `terminationGracePeriod` has elapsed, making the maximum node lifetime the sum of the two fields.
-
-Additionally, configuring `terminationGracePeriod` changes the eligibility criteria for disruption via `Drift`.
-When configured, a node may be disrupted via drift even if there are pods with blocking PDBs or the `karpenter.sh/do-not-disrupt` annotation scheduled to it.
-This enables cluster administrators to ensure crucial updates (e.g. AMI updates addressing CVEs) can't be blocked by misconfigured applications.
-
-{{% alert title="Warning" color="warning" %}}
-To ensure that the `terminationGracePeriodSeconds` value for draining pods is respected, pods will be preemptively deleted before the Node's `terminationGracePeriod` has elapsed.
-This includes pods with blocking [pod disruption budgets](https://kubernetes.io/docs/tasks/run-application/configure-pdb/) or the [`karpenter.sh/do-not-disrupt` annotation]({{<ref "#pod-level-controls" >}}).
-
-Consider the following example: a Node with a 1 hour `terminationGracePeriod` has been disrupted and begins to drain.
-A pod with the `karpenter.sh/do-not-disrupt` annotation and a 300 second (5 minute) `terminationGracePeriodsSeconds` is scheduled to it.
-If the pod is still running 55 minutes after the Node begins to drain, the pod will be deleted to ensure its `terminationGracePeriodSeconds` value is respected.
-
-If a pod's `terminationGracePeriodSeconds` value exceeds that of the Node it is scheduled to, Karpenter will prioritize the Node's `terminationGracePeriod`.
-The pod will be deleted as soon as the Node begins to drain, and it will not receive it's full `terminationGracePeriodSeconds`.
-{{% /alert %}}
+### TerminationGracePeriod 
+
+You can set a NodePool's `terminationGracePeriod` through the `spec.template.spec.terminationGracePeriod` field. This field defines  the duration of time that a node can be draining before it's forcibly deleted. A node begins draining when it's deleted. Pods will be deleted preemptively based on its TerminationGracePeriodSeconds before this terminationGracePeriod ends to give as much time to cleanup as possible. Note that if your pod's terminationGracePeriodSeconds is larger than this terminationGracePeriod, Karpenter may forcibly delete the pod before it has its full terminationGracePeriod to cleanup. 
+
+This is especially useful in combination with `nodepool.spec.template.spec.expireAfter` to define an absolute maximum on the lifetime of a node, where a node is deleted at `expireAfter` and finishes draining within the `terminationGracePeriod` thereafter. Pods blocking eviction like PDBs and do-not-disrupt will block full draining until the `terminationGracePeriod` is reached. 
+
+For instance, a NodeClaim with `terminationGracePeriod` set to `1h` and an `expireAfter` set to `23h` will begin draining after it's lived for `23h`. Let's say a `do-not-disrupt` pod has `TerminationGracePeriodSeconds` set to `300` seconds. If the node hasn't been fully drained after `55m`, Karpenter will delete the pod to allow it's full `terminationGracePeriodSeconds` to cleanup. If no pods are blocking draining, Karpenter will cleanup the node as soon as the node is fully drained, rather than waiting for the NodeClaim's `terminationGracePeriod` to finish.
 
 ### NodePool Disruption Budgets
 
-You can rate limit Karpenter's disruption through the NodePool's `spec.disruption.budgets`. If undefined, Karpenter will default to one budget with `nodes: 10%`. Budgets will consider nodes that are actively being deleted for any reason, and will only block Karpenter from disrupting nodes voluntarily through drift, emptiness, and consolidation. Note that NodePool Disruption Budgets do not prevent Karpenter from terminating expired nodes.
+You can rate limit Karpenter's disruption through the NodePool's `spec.disruption.budgets`. If undefined, Karpenter will default to one budget with `nodes: 10%`. Budgets will consider nodes that are actively being deleted for any reason, and will only block Karpenter from disrupting nodes voluntarily through drift, emptiness, and consolidation. Note that NodePool Disruption Budgets do not prevent Karpenter from terminating expired nodes. 
 
 #### Reasons
 Karpenter allows specifying if a budget applies to any of `Drifted`, `Underutilized`, or `Empty`. When a budget has no reasons, it's assumed that it applies to all reasons. When calculating allowed disruptions for a given reason, Karpenter will take the minimum of the budgets that have listed the reason or have left reasons undefined.
@@ -311,7 +256,7 @@
 For example, the following NodePool with three budgets defines the following requirements:
 - The first budget will only allow 20% of nodes owned by that NodePool to be disrupted if it's empty or drifted. For instance, if there were 19 nodes owned by the NodePool, 4 empty or drifted nodes could be disrupted, rounding up from `19 * .2 = 3.8`.
 - The second budget acts as a ceiling to the previous budget, only allowing 5 disruptions when there are more than 25 nodes.
-- The last budget only blocks disruptions during the first 10 minutes of the day, where 0 disruptions are allowed, only applying to underutilized nodes.
+- The last budget only blocks disruptions during the first 10 minutes of the day, where 0 disruptions are allowed, only applying to underutilized nodes. 
 
 ```yaml
 apiVersion: karpenter.sh/v1
@@ -319,18 +264,21 @@
 metadata:
   name: default
 spec:
+  template:
+    spec: 
+      expireAfter: 720h # 30 * 24h = 720h
   disruption:
     consolidationPolicy: WhenEmptyOrUnderutilized
     budgets:
     - nodes: "20%"
-      reasons:
+      reasons: 
       - "Empty"
       - "Drifted"
     - nodes: "5"
     - nodes: "0"
       schedule: "@daily"
       duration: 10m
-      reasons:
+      reasons: 
       - "Underutilized"
 ```
 
@@ -359,18 +307,8 @@
 
 ### Pod-Level Controls
 
-You can block Karpenter from voluntarily disrupting and draining pods by adding the `karpenter.sh/do-not-disrupt: "true"` annotation to the pod.
-You can treat this annotation as a single-pod, permanently blocking PDB.
-This has the following consequences:
-- Nodes with `karpenter.sh/do-not-disrupt` pods will be excluded from [Consolidation]({{<ref "#consolidation" >}}), and conditionally excluded from [Drift]({{<ref "#drift" >}}).
-  - If the Node's owning NodeClaim has a [`terminationGracePeriod`]({{<ref "#terminationgraceperiod" >}}) configured, it will still be eligible for disruption via drift.
-- Like pods with a blocking PDB, pods with the `karpenter.sh/do-not-disrupt` annotation will **not** be gracefully evicted by the [Termination Controller]({{ref "#terminationcontroller"}}).
-  Karpenter will not be able to complete termination of the node until one of the following conditions is met:
-  - All pods with the `karpenter.sh/do-not-disrupt` annotation are removed.
-  - All pods with the `karpenter.sh/do-not-disrupt` annotation have entered a [terminal phase](https://kubernetes.io/docs/concepts/workloads/pods/pod-lifecycle/#pod-phase) (`Succeeded` or `Failed`).
-  - The owning NodeClaim's [`terminationGracePeriod`]({{<ref "#terminationgraceperiod" >}}) has elapsed.
-
-This is useful for pods that you want to run from start to finish without disruption.
+You can block Karpenter from voluntarily choosing to disrupt certain pods by setting the `karpenter.sh/do-not-disrupt: "true"` annotation on the pod. This is useful for pods that you want to run from start to finish without disruption. By opting pods out of this disruption, you are telling Karpenter that it should not voluntarily remove a node containing this pod.
+
 Examples of pods that you might want to opt-out of disruption include an interactive game that you don't want to interrupt or a long batch job (such as you might have with machine learning) that would need to start over if it were interrupted.
 
 ```yaml
@@ -384,16 +322,20 @@
 ```
 
 {{% alert title="Note" color="primary" %}}
-The `karpenter.sh/do-not-disrupt` annotation does **not** exclude nodes from the forceful disruption methods: [Expiration]({{<ref "#expiration" >}}), [Interruption]({{<ref "#interruption" >}}), [Node Repair](<ref "#node-repair" >), and manual deletion (e.g. `kubectl delete node ...`).
-While both interruption and node repair have implicit upper-bounds on termination time, expiration and manual termination do not.
-Manual intervention may be required to unblock node termination, by removing pods with the `karpenter.sh/do-not-disrupt` annotation.
-For this reason, it is not recommended to use the `karpenter.sh/do-not-disrupt` annotation with `expireAfter` **if** you have not also configured `terminationGracePeriod`.
+This annotation will be ignored for [terminating pods](https://kubernetes.io/docs/concepts/workloads/pods/pod-lifecycle/#pod-phase) and [terminal pods](https://kubernetes.io/docs/concepts/workloads/pods/pod-lifecycle/#pod-phase) (Failed/Succeeded).
+{{% /alert %}}
+
+Examples of voluntary node removal that will be prevented by this annotation include:
+- [Consolidation]({{<ref "#consolidation" >}})
+- [Drift]({{<ref "#drift" >}})
+
+{{% alert title="Note" color="primary" %}}
+Voluntary node removal does not include [Interruption]({{<ref "#interruption" >}}) or manual deletion initiated through `kubectl delete node`. Both of these are considered involuntary events, since node removal cannot be delayed.
 {{% /alert %}}
 
 ### Node-Level Controls
 
-You can block Karpenter from voluntarily choosing to disrupt certain nodes by setting the `karpenter.sh/do-not-disrupt: "true"` annotation on the node.
-This will prevent voluntary disruption actions against the node.
+You can block Karpenter from voluntarily choosing to disrupt certain nodes by setting the `karpenter.sh/do-not-disrupt: "true"` annotation on the node. This will prevent disruption actions on the node.
 
 ```yaml
 apiVersion: v1
