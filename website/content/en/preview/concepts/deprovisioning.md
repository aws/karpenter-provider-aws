--- conflicted
+++ resolved
@@ -170,11 +170,7 @@
 |AWSNodeTemplate Fields      | Static | Dynamic | Behavioral | Implemented |
 |----------------------------|  :---: |  :---:  |   :---:    |    :---:    |
 | Subnet Selector            |        |    x    |            |             |
-<<<<<<< HEAD
-| Security Group Selector    |        |    x    |            |      x       |
-=======
 | Security Group Selector    |        |    x    |            |      x      |
->>>>>>> 126de272
 | Instance Profile           |    x   |         |            |             |
 | AMI Family/AMI Selector    |        |    x    |            |      x      |
 | UserData                   |    x   |         |            |             |
