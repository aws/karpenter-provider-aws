--- conflicted
+++ resolved
@@ -201,11 +201,7 @@
 
 The provisioner spec includes a limits section (`spec.limits.resources`), which constrains the maximum amount of resources that the provisioner will manage.
 
-<<<<<<< HEAD
-Presently, Karpenter supports `memory` and `cpu` limits.
-=======
-Karpenter supports limits of any resource type that is reported by your cloud provider.     
->>>>>>> 17949594
+Karpenter supports limits of any resource type that is reported by your cloud provider.
 
 CPU limits are described with a `DecimalSI` value. Note that the Kubernetes API will coerce this into a string, so we recommend against using integers to avoid GitOps skew.
 
